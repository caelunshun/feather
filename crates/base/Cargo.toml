--- conflicted
+++ resolved
@@ -5,7 +5,6 @@
 edition = "2018"
 
 [dependencies]
-<<<<<<< HEAD
 libcraft-core = { git = "https://github.com/feather-rs/libcraft", rev = "0b49cd0"}
 libcraft-particles = { git = "https://github.com/feather-rs/libcraft", rev = "0b49cd0" }
 libcraft-blocks = { git = "https://github.com/feather-rs/libcraft", rev = "0b49cd0" }
@@ -14,8 +13,6 @@
 generated = { path = "../generated", package = "feather-generated" }
 
 vek = "0.14"
-=======
->>>>>>> 68f9305e
 ahash = "0.4"
 anyhow = "1"
 arrayvec = { version = "0.5", features = [ "serde" ] }
