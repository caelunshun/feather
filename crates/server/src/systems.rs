--- conflicted
+++ resolved
@@ -33,11 +33,8 @@
     block::register(systems);
     entity::register(game, systems);
     chat::register(game, systems);
-<<<<<<< HEAD
     particle::register(systems);
-=======
 
->>>>>>> 68f9305e
     systems.group::<Server>().add_system(tick_clients);
 }
 
