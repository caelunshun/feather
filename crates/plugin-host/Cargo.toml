[package]
name = "feather-plugin-host"
version = "0.1.0"
authors = [ "caelunshun <caelunshun@gmail.com>" ]
edition = "2018"

[dependencies]
ahash = "0.7"
anyhow = "1"
bincode = "1"
bumpalo = "3"
bytemuck = "1"
feather-base = { path = "../base" }
feather-common = { path = "../common" }
feather-ecs = { path = "../ecs" }
feather-plugin-host-macros = { path = "macros" }
<<<<<<< HEAD

quill-common = { git = "https://github.com/feather-rs/quill", rev = "bf63d1a" }
quill-plugin-format = { git = "https://github.com/feather-rs/quill", rev = "bf63d1a" }
wasmer = { version = "1", default-features = false, features = ["jit"] }
wasmer-wasi = { version = "1", default-features = false }
=======
>>>>>>> 68f9305e
libloading = "0.7"
log = "0.4"
paste = "1"
quill-common = { git = "https://github.com/feather-rs/quill", rev = "d4da5b6" }
quill-plugin-format = { git = "https://github.com/feather-rs/quill", rev = "d4da5b6" }
serde = "1"
tempfile = "3"
vec-arena = "1"
wasmer = { version = "1", default-features = false, features = [ "jit" ] }
wasmer-wasi = { version = "1", default-features = false }

[features]
llvm = [ "wasmer/llvm" ]
cranelift = [ "wasmer/cranelift" ]<|MERGE_RESOLUTION|>--- conflicted
+++ resolved
@@ -14,19 +14,14 @@
 feather-common = { path = "../common" }
 feather-ecs = { path = "../ecs" }
 feather-plugin-host-macros = { path = "macros" }
-<<<<<<< HEAD
 
 quill-common = { git = "https://github.com/feather-rs/quill", rev = "bf63d1a" }
 quill-plugin-format = { git = "https://github.com/feather-rs/quill", rev = "bf63d1a" }
 wasmer = { version = "1", default-features = false, features = ["jit"] }
 wasmer-wasi = { version = "1", default-features = false }
-=======
->>>>>>> 68f9305e
 libloading = "0.7"
 log = "0.4"
 paste = "1"
-quill-common = { git = "https://github.com/feather-rs/quill", rev = "d4da5b6" }
-quill-plugin-format = { git = "https://github.com/feather-rs/quill", rev = "d4da5b6" }
 serde = "1"
 tempfile = "3"
 vec-arena = "1"
