--- conflicted
+++ resolved
@@ -41,12 +41,9 @@
 feather_codegen = { path = "../codegen" }
 bitflags = "1.1.0"
 fnv = "1.0.6"
-<<<<<<< HEAD
 base64 = "0.10.1"
-=======
 bumpalo = { git = "https://github.com/caelunshun/bumpalo" }
 thread_local = "0.3.6"
->>>>>>> 26a0248c
 
 [features]
 nightly = ["specs/nightly"]