--- conflicted
+++ resolved
@@ -39,10 +39,10 @@
 mojang-api = "0.4"
 
 # Crypto
-rsa = "0.1"
+rsa = "0.2"
 rsa-der = "0.2"
 # Match RSA git master
-num-bigint = { version = "0.4", features = ["rand", "i128", "u64_digit", "prime", "zeroize"], package = "num-bigint-dig" }
+num-bigint = { version = "0.6", features = ["rand", "i128", "u64_digit"], package = "num-bigint-dig" }
 
 # Hash functions
 ahash = "0.2"
@@ -72,31 +72,13 @@
 serde = { version = "1.0", features = ["derive"] }
 serde_json = "1.0"
 toml = "0.5"
-<<<<<<< HEAD
 hematite-nbt = "0.4"
 
 # RNGs
 rand = "0.7"
 rand_xorshift = "0.2"
-rand-legacy = { path = "../util/rand-legacy" }
 
 # Other
-=======
-rsa = "0.1"
-num-bigint = { version = "0.5", package = "num-bigint-dig" }
-rsa-der = "0.2"
-rand = "0.7"
-rand_xorshift = "0.2"
-rand-legacy = { path = "../util/rand-legacy" }
-bytes = "0.4"
-hashbrown = { version = "0.6", features = ["rayon"] }
-mojang-api = { git = "https://github.com/caelunshun/mojang-api-rs", rev = "65bcc7691e2b2a537028b6c5aeb9de0621d5d461" }
-multimap = "0.6"
-hematite-nbt = "0.4"
-specs = { version = "0.15", features = ["storage-event-control"] }
-rayon = "1.2"
-shrev = "1.1"
->>>>>>> 529c27b1
 failure = "0.1"
 num-derive = "0.3"
 num-traits = "0.2"
@@ -108,11 +90,7 @@
 simdeez = "0.6"
 humantime-serde = "0.1"
 ctrlc = "3.1"
-<<<<<<< HEAD
 inventory = "0.1"
-=======
-arrayvec = "0.5"
->>>>>>> 529c27b1
 
 [dev-dependencies]
 criterion = "0.3"
