[package]
name = "feather-server"
version = "0.4.1"
authors = ["caelunshun <caelunshun@gmail.com>"]
edition = "2018"

[lib]
name = "feather_server"
path = "src/lib.rs"

[[bin]]
name = "feather-server"
path = "src/main.rs"

[dependencies]
feather-blocks = { path = "../blocks" }
feather-core = { path = "../core" }
feather-item-block = { path = "../item_block" }
crossbeam = "0.7.2"
log = "0.4.8"
simple_logger = "1.3.0"
uuid = { version = "0.7.4", features = ["v4"] }
derive-new = "0.5.8"
serde = { version = "1.0.100", features = ["derive"] }
serde_json = "1.0.40"
toml = "0.5.3"
rsa = "0.1.3"
# Match RSA git master
num-bigint = { version = "0.4", features = ["rand", "i128", "u64_digit", "prime", "zeroize"], package = "num-bigint-dig" }
rsa-der = "0.2.1"
rand = "0.7.1"
rand_xorshift = "0.2.0"
rand-legacy = { path = "../util/rand-legacy" }
bytes = "0.4.12"
hashbrown = { version = "0.6.0", features = ["rayon"] }
mojang-api = { git = "https://github.com/caelunshun/mojang-api-rs", rev = "6525e910ad53953fa16028f0fce74b1a19855733" }
multimap = "0.6.0"
hematite-nbt = "0.4.1"
specs = { version = "0.15.1", features = ["storage-event-control"] }
rayon = "1.1.2"
shrev = "1.1.1"
failure = "0.1.5"
num-derive = "0.2.5"
num-traits = "0.2.8"
smallvec = "0.6.10"
lazy_static = "1.4.0"
nalgebra-glm = "0.4.2"
nalgebra = "0.18.1"
ncollide3d = "0.20.1"
derive_deref = "1.1.0"
feather-codegen = { path = "../codegen" }
bitflags = "1.1.0"
fnv = "1.0.6"
base64 = "0.10.1"
bumpalo = "2.6.0"
thread_local = "1.0.0"
parking_lot = "0.9.0"
heapless = "0.5.1"
strum = "0.15.0"
simdnoise = "3.1.1"
simdeez = "0.6.4"
bitvec = "0.15.1"
<<<<<<< HEAD
tokio = "=0.2.0-alpha.5"
futures-preview = { version = "=0.3.0-alpha.18", features = ["async-await", "nightly"] }
humantime-serde = "0.1.1"
ctrlc = "3.1.3"
=======
tokio = "=0.2.0-alpha.6"
futures-preview = { version = "=0.3.0-alpha.19", features = ["async-await"] }
>>>>>>> c20a42df

[dev-dependencies]
criterion = "0.3.0"

[[bench]]
name = "worldgen"
harness = false

[features]
nightly = ["specs/nightly", "parking_lot/nightly"]<|MERGE_RESOLUTION|>--- conflicted
+++ resolved
@@ -60,15 +60,10 @@
 simdnoise = "3.1.1"
 simdeez = "0.6.4"
 bitvec = "0.15.1"
-<<<<<<< HEAD
-tokio = "=0.2.0-alpha.5"
-futures-preview = { version = "=0.3.0-alpha.18", features = ["async-await", "nightly"] }
+tokio = "=0.2.0-alpha.6"
+futures-preview = { version = "=0.3.0-alpha.19", features = ["async-await"] }
 humantime-serde = "0.1.1"
 ctrlc = "3.1.3"
-=======
-tokio = "=0.2.0-alpha.6"
-futures-preview = { version = "=0.3.0-alpha.19", features = ["async-await"] }
->>>>>>> c20a42df
 
 [dev-dependencies]
 criterion = "0.3.0"
