--- conflicted
+++ resolved
@@ -105,7 +105,6 @@
     }
 }
 
-<<<<<<< HEAD
 /// Component which stores a number which used for OpenWindow packets, incremented on every access
 #[derive(Debug)]
 pub struct OpenWindowCount {
@@ -124,7 +123,6 @@
         OpenWindowCount { count: 1 }
     }
 }
-=======
 /// Health of an entity. Measured in "half-hearts."
 #[derive(Copy, Clone, Debug)]
 pub struct Health(pub u32);
@@ -137,5 +135,4 @@
 /// Stores the number of blocks fallen by an entity
 /// since the last time they were on_ground.
 #[derive(Default, Copy, Clone, Debug)]
-pub struct BlocksFallen(pub f64);
->>>>>>> 04651aaf
+pub struct BlocksFallen(pub f64);