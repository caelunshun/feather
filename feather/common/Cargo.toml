[package]
name = "feather-common"
version = "0.1.0"
authors = ["caelunshun <caelunshun@gmail.com>"]
edition = "2021"

[dependencies]
ahash = "0.7"
anyhow = "1"
derive_more = "0.99"
flume = "0.10"
itertools = "0.10"
libcraft = { path = "../../libcraft" }
log = "0.4"
num_cpus = "1"
parking_lot = "0.12"
quill = { path = "../../quill" }
rand = "0.8"
serde = { version = "1", features = [ "derive" ] }
smartstring = "1"
tokio = "1"
toml = "0.5"
utils = { path = "../utils", package = "feather-utils" }
uuid = { version = "0.8", features = [ "v4" ] }
<<<<<<< HEAD
vane = { path = "../../vane" }
worldgen = { path = "../worldgen", package = "feather-worldgen" }
=======
libcraft-core = { path = "../../libcraft/core" }
libcraft-inventory = { path = "../../libcraft/inventory" }
libcraft-items = { path = "../../libcraft/items" }
rayon = "1.5"
worldgen = { path = "../worldgen", package = "feather-worldgen" }
rand = "0.8"
vek = "0.14"
>>>>>>> 60a014c8
<|MERGE_RESOLUTION|>--- conflicted
+++ resolved
@@ -22,15 +22,6 @@
 toml = "0.5"
 utils = { path = "../utils", package = "feather-utils" }
 uuid = { version = "0.8", features = [ "v4" ] }
-<<<<<<< HEAD
 vane = { path = "../../vane" }
 worldgen = { path = "../worldgen", package = "feather-worldgen" }
-=======
-libcraft-core = { path = "../../libcraft/core" }
-libcraft-inventory = { path = "../../libcraft/inventory" }
-libcraft-items = { path = "../../libcraft/items" }
-rayon = "1.5"
-worldgen = { path = "../worldgen", package = "feather-worldgen" }
-rand = "0.8"
-vek = "0.14"
->>>>>>> 60a014c8
+vek = "0.14"