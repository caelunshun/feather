--- conflicted
+++ resolved
@@ -58,19 +58,7 @@
 #[derive(Debug)]
 pub struct ChunkLoadFailEvent {
     pub position: ChunkPosition,
-<<<<<<< HEAD
 }
-
-/// Triggered when an entity is removed from the world.
-///
-/// The entity will remain alive for one tick after it is
-/// destroyed to allow systems to observe this event.
-#[derive(Debug)]
-pub struct EntityRemoveEvent;
-
-/// Triggered when an entity is added into the world.
-#[derive(Debug)]
-pub struct EntityCreateEvent;
 
 #[derive(Debug, Clone)]
 pub struct TablistHeaderFooter {
@@ -79,7 +67,4 @@
 }
 
 #[derive(Debug)]
-pub struct TablistExtrasUpdateEvent;
-=======
-}
->>>>>>> 37790321
+pub struct TablistExtrasUpdateEvent;