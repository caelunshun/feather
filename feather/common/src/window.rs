use std::{mem, num::NonZeroU32};

use anyhow::{anyhow, bail};
<<<<<<< HEAD
use base::{Area, Item, ItemStack, ItemStackBuilder, ItemStackError};
=======
use base::{Area, Item, ItemStack};
>>>>>>> a6971fdc

use ecs::SysResult;
pub use libcraft_inventory::Window as BackingWindow;
use libcraft_inventory::{WindowError};
use libcraft_items::InventorySlot::{self, Filled, Empty};
use parking_lot::MutexGuard;

/// A player's window. Wraps one or more inventories and handles
/// conversion between protocol and slot indices.
///
/// Also provides high-level methods to interact with the inventory,
/// like [`Window::right_click`], [`Window::shift_click`], etc.
#[derive(Debug)]
pub struct Window {
    /// The backing window (contains the `Inventory`s)
    inner: BackingWindow,
    /// The item currently held by the player's cursor.
    cursor_item: InventorySlot,
    /// Current painting state (mouse drag)
    paint_state: Option<PaintState>,
}

impl Window {
    /// Creates a window from the backing window representation.
    pub fn new(inner: BackingWindow) -> Self {
        Self {
            inner,
            cursor_item: Empty,
            paint_state: None,
        }
    }

    /// Left-click a slot in the window.
    pub fn left_click(&mut self, slot: usize) -> SysResult {
        let mut slot = &mut *self.inner.item(slot)?;

        let mut cursor_slot = self.cursor_item;

        // Cases:
        // * Either the cursor slot or the clicked slot is empty; swap the two.
        // * Both slots are present but are of different types; swap the two.
        // * Both slots are present and have the same type; merge the two.
<<<<<<< HEAD
        match (&mut slot, &mut cursor_slot) {
            (Filled(slot_stack), Filled(cursor_stack)) => {
                if cursor_stack.has_same_type(slot_stack) {
                    slot_stack.merge_with(cursor_stack).unwrap();
=======
        match (slot_item.as_mut(), self.cursor_item.as_mut()) {
            (Some(slot_item), Some(cursor_item)) => {
                if cursor_item.has_same_type(slot_item) {
                    slot_item.merge_with(cursor_item).unwrap();
>>>>>>> a6971fdc
                } else {
                    mem::swap(slot_stack, cursor_stack);
                }
            }
            (Filled(_), Empty) => cursor_slot = slot.take_all(),
            (Empty, Filled(_)) => *slot = cursor_slot.take_all(),
            (Empty, Empty) => (),
        }

        drop(slot);

        Ok(())
    }

    /// Right-clicks a slot in the window.
    pub fn right_click(&mut self, slot: usize) -> SysResult {
        let mut slot_item = &mut *self.inner.item(slot)?;
        let mut cursor_slot = &mut self.cursor_item;

        // Cases:
        // * Cursor slot is present and clicked slot has the same item type; drop one item in the clicked slot.
        // * Clicked slot is present but cursor slot is not; move half the items into the cursor slot.
        // * Both slots are present but differ in type; swap the two.
<<<<<<< HEAD
        match (&mut slot_item, &mut cursor_slot) {
            (Filled(slot_stack), Filled(cursor_stack)) => {
                if slot_stack.has_same_type(&cursor_stack) {
                    if let Err(e) = cursor_stack.transfer_to(1, slot_stack) {
                        self.cursor_item = Empty;
                    }
=======
        match (slot_item.as_mut(), self.cursor_item.as_mut()) {
            (Some(slot_item), Some(cursor_item)) => {
                if slot_item.has_same_type(cursor_item) {
                    cursor_item.transfer_to(1, slot_item).unwrap();
>>>>>>> a6971fdc
                } else {
                    mem::swap(slot_stack, cursor_stack);
                }
            }
<<<<<<< HEAD
            (Filled(slot_item), Empty) => {
                let (_, right) = slot_item.clone().take_half();
                self.cursor_item = Filled(right);
            }
            (Empty, Filled(cursor_item)) => {
                let mut new_slot_stack = cursor_item.clone();
                new_slot_stack.set_count(1).unwrap();
                *slot_item = Filled(new_slot_stack);
                if let Err(_) = cursor_item.remove(1) {
                    self.cursor_item = Empty;
                };
=======
            (Some(slot_item), None) => {
                let (_left, _right) = slot_item.split_half();
                //Some(slot_item.take_half())
                todo!()
            }
            (None, Some(_cursor_item)) => {
                //*slot_item = Some(cursor_item.take(1)),
                todo!()
>>>>>>> a6971fdc
            }
            (Empty, Empty) => (),
        }

        drop(slot_item);

        Ok(())
    }

    /// Shift-clicks the given slot. (Either right or left click.)
    pub fn shift_click(&mut self, slot: usize) -> SysResult {
        let mut slot_item_guard = &mut *self.inner.item(slot)?;
        let slot_item = match slot_item_guard {
            Filled(item) => item,
            Empty => return Ok(()),
        };

        let (inventory, slot_area, _) = self.inner.index_to_slot(slot).unwrap();
        // TODO: correctly support non-player windows
        let areas_to_try = [
            Area::Hotbar,
            Area::Storage,
            Area::Helmet,
            Area::Chestplate,
            Area::Leggings,
            Area::Boots,
            Area::CraftingInput,
        ];
        for &area in &areas_to_try {
            if area == slot_area || !will_accept(area, &slot_item) {
                continue;
            }

            // Find slot with same type first
            let mut i = 0;
            while let Some(mut stack) = inventory.item(area, i) {
<<<<<<< HEAD
                if let Filled(stack) = &mut *stack {
                    if stack.has_same_type(&slot_item) {
=======
                if let Some(stack) = stack.as_mut() {
                    if stack.has_same_type(slot_item) {
>>>>>>> a6971fdc
                        slot_item.transfer_to(u32::MAX, stack).unwrap();
                    }
                }
                i += 1;
            }

            // If we still haven't moved all the items, transfer to any empty space
            i = 0;
            while let Some(mut stack) = inventory.item(area, i) {
                if stack.is_empty() {
                    let mut new_stack = slot_item.clone();
                    new_stack.set_count(1).unwrap();
                    slot_item.transfer_to(u32::MAX, &mut new_stack).unwrap();
                    new_stack.remove(1).unwrap();

                    *stack = Filled(new_stack);
                    break;
                }
                i += 1;
            }

            if slot_item.count() == 0 {
                break;
            }
        }

        drop(slot_item_guard);

        Ok(())
    }

    /// Starts a left mouse paint operation.
    pub fn begin_left_mouse_paint(&mut self) {
        self.paint_state = Some(PaintState::new(Mouse::Left));
    }

    /// Starts a right mouse paint operation.
    pub fn begin_right_mouse_paint(&mut self) {
        self.paint_state = Some(PaintState::new(Mouse::Right));
    }

    /// Adds a slot to the current paint operation.
    pub fn add_paint_slot(&mut self, slot: usize) -> SysResult {
        if let Some(state) = &mut self.paint_state {
            state.add_slot(slot)
        } else {
            Err(anyhow!("no paint operation was active"))
        }
    }

    /// Completes and executes the current paint operation.
    pub fn end_paint(&mut self) -> SysResult {
        if let Some(state) = self.paint_state.take() {
            state.finish(self)
        } else {
            Err(anyhow!("no paint operation was active"))
        }
    }

    /// Gets the item currently held in the cursor.
    pub fn cursor_item(&self) -> &InventorySlot {
        &self.cursor_item
    }

    pub fn item(&self, index: usize) -> Result<MutexGuard<InventorySlot>, WindowError> {
        self.inner.item(index)
    }

    pub fn set_item(&self, index: usize, item: InventorySlot) -> Result<(), WindowError> {
        self.inner.set_item(index, item)
    }

    pub fn inner(&self) -> &BackingWindow {
        &self.inner
    }
}

/// Determines whether the given area will accept the given item
/// for shift-click transfer.
fn will_accept(area: Area, stack: &ItemStack) -> bool {
    match area {
        Area::Storage => true,
        Area::CraftingOutput => false,
        Area::CraftingInput => false,
        Area::Helmet => matches!(
            stack.item(),
            Item::LeatherHelmet
                | Item::ChainmailHelmet
                | Item::GoldenHelmet
                | Item::IronHelmet
                | Item::DiamondHelmet
                | Item::NetheriteHelmet
        ),
        Area::Chestplate => matches!(
            stack.item(),
            Item::LeatherChestplate
                | Item::ChainmailChestplate
                | Item::GoldenChestplate
                | Item::IronChestplate
                | Item::DiamondChestplate
                | Item::NetheriteChestplate
        ),
        Area::Leggings => matches!(
            stack.item(),
            Item::LeatherHelmet
                | Item::ChainmailLeggings
                | Item::GoldenLeggings
                | Item::IronLeggings
                | Item::DiamondLeggings
                | Item::NetheriteLeggings
        ),
        Area::Boots => matches!(
            stack.item(),
            Item::LeatherBoots
                | Item::ChainmailBoots
                | Item::GoldenBoots
                | Item::IronBoots
                | Item::DiamondBoots
                | Item::NetheriteBoots
        ),
        Area::Hotbar => true,
        Area::Offhand => true,
        Area::FurnaceIngredient => true,
        Area::FurnaceFuel => true,
        Area::FurnaceOutput => false,
        Area::EnchantmentItem => true,
        Area::EnchantmentLapis => stack.item() == Item::LapisLazuli,
        Area::BrewingBottle => matches!(
            stack.item(),
            Item::GlassBottle | Item::Potion | Item::SplashPotion | Item::LingeringPotion
        ),
        Area::BrewingIngredient => true,
        Area::BrewingBlazePowder => stack.item() == Item::BlazePowder,
        Area::VillagerInput => true,
        Area::VillagerOutput => false,
        Area::BeaconPayment => matches!(
            stack.item(),
            Item::IronIngot
                | Item::GoldIngot
                | Item::Diamond
                | Item::NetheriteIngot
                | Item::Emerald
        ),
        Area::AnvilInput1 => true,
        Area::AnvilInput2 => true,
        Area::AnvilOutput => false,
        Area::Saddle => stack.item() == Item::Saddle,
        Area::HorseArmor => matches!(
            stack.item(),
            Item::LeatherHorseArmor
                | Item::IronHorseArmor
                | Item::GoldenHorseArmor
                | Item::DiamondHorseArmor
        ),
        Area::LlamaCarpet => true,
        Area::CartographyMap => matches!(stack.item(), Item::Map | Item::FilledMap),
        Area::CartographyPaper => stack.item() == Item::Paper,
        Area::CartographyOutput => false,
        Area::GrindstoneInput1 => true,
        Area::GrindstoneInput2 => true,
        Area::GrindstoneOutput => false,
        Area::LecternBook => true,
        Area::LoomBanner => true,
        Area::LoomDye => true,
        Area::LoomPattern => true,
        Area::LoomOutput => false,
        Area::StonecutterInput => true,
        Area::StonecutterOutput => false,
    }
}

/// State for a paint operation (left mouse or right mouse drag).
#[derive(Debug)]
struct PaintState {
    mouse: Mouse,
    slots: Vec<usize>,
}

impl PaintState {
    pub fn new(mouse: Mouse) -> Self {
        Self {
            mouse,
            slots: Vec::new(),
        }
    }

    pub fn add_slot(&mut self, slot: usize) -> SysResult {
        self.slots.push(slot);
        if self.slots.len() > 1000 {
            bail!("too many paint slots! malicious client?");
        }
        Ok(())
    }

    pub fn finish(self, window: &mut Window) -> SysResult {
        let mut cursor_item = match &window.cursor_item {
            Filled(item) => Some(item),
            Empty => bail!("cannot paint without cursor item"),
        };

        match self.mouse {
            Mouse::Left => self.handle_left_drag(window),
            Mouse::Right => self.handle_right_drag(window),
        }
        Ok(())
    }

    /**
        Splits cursor items evenly into every selected slot.
        Remainder of even split ends up in `window.cursor_item`.
    */
    fn handle_left_drag(&self, window: &mut Window) {
        // Number of slots that can contain cursors item kind.
        let slots = self.slots.iter().filter(|s| {
            // unwrap is safe because index is valid.
            match &*window.inner.item(**s).unwrap() {
                Filled(item_stack) => {
                    match &window.cursor_item() {
                        Filled(cursor_stack) => {
                            item_stack.has_same_type(cursor_stack)
                        },
                        Empty => false,
                    }
                },
                Empty => true,
            }
        }).count() as u32;
        
        // If slots is 0 that means there are no slots to put items into.
        // So the cursor keeps all the items.
        if slots == 0 {return};

        let items_cursor = window.cursor_item().count();

<<<<<<< HEAD
        // This can't be zero because items_cursor is the count of an ItemStack and ItemStack is NonZeroU32.
        let items_per_slot =  (items_cursor / slots).max(1);
=======
                    let mut taken_items = cursor_item.clone();
                    taken_items.set_count(amount).unwrap();
                    cursor_item.remove(amount)?;
>>>>>>> a6971fdc

        self.move_items_into_slots(window, items_per_slot);
    }

<<<<<<< HEAD
    /// `items_per_slot` has to be NonZero.
    fn move_items_into_slots(&self, window: &mut Window, items_per_slot: u32) {
        debug_assert!(items_per_slot > 0);
        /* for slot_index in &self.slots {
            let cursor_item = match &mut window.cursor_item {
                Filled(stack) => stack,
                Empty => return,
            };
            if window.cursor_item().is_empty() {
                // We exit because we've exhausted cursor_item.
                break
            };
            match &mut *window.inner.item(*slot_index).unwrap() {
                Filled(slot) => {
                    if slot.item() == cursor_item.item() {
                        window.cursor_item = Filled((*cursor_item).drain_into_bounded(items_per_slot, slot).unwrap().unwrap());
=======
                    // window
                    //     .inner
                    //     .set_item(slot, Some(cursor_item.take(amount)))?;
                }
            }
            Mouse::Right => {
                for slot in self.slots {
                    let mut item = window.inner.item(slot)?;

                    match item.as_mut() {
                        Some(item) => {
                            cursor_item.transfer_to(1, item).unwrap();
                        }
                        None => {
                            cursor_item.remove(1).unwrap();
                            let mut new_item_stack = cursor_item.clone();
                            new_item_stack.set_count(1).unwrap(); // Safe
                            cursor_item.remove(1).unwrap(); // This is unsafe, but i dont know what to do.
                            *item = Some(new_item_stack);
                        }
>>>>>>> a6971fdc
                    }
                },
                Empty => {
                    let mut new_slot = window.cursor_item.take(NonZeroU32::new(items_per_slot.min(window.cursor_item.count())).unwrap());
                    match new_slot {
                        Filled(mut new_slot_stack) => {
                            new_slot_stack.set_count(1).unwrap();
                        // new_slot_stack will always increase by one or more even if cursor_item ends up becoming none.
                        window.cursor_item = Filled(cursor_item.drain_into_bounded(items_per_slot, &mut new_slot_stack).unwrap().unwrap());
                        new_slot_stack.remove(1).unwrap();
                        window.inner.set_item(*slot_index, Filled(new_slot_stack)).unwrap();
                        },
                        Empty => todo!(),
                    };
                },
            }
        } */
        todo!();
    }

    fn handle_right_drag(&self, window: &mut Window) {

    }
}

#[derive(Debug)]
enum Mouse {
    Left,
    Right,
}

#[cfg(test)]
mod tests {
    use base::{Inventory, Item};

    use super::*;

    #[test]
    fn window_left_click_swap() {
        let mut window = window();

        window.left_click(0).unwrap();
        assert_eq!(window.cursor_item, Empty);

        let stack = ItemStack::new(Item::Diamond, 32).unwrap();
        window.set_item(0, Filled(stack.clone())).unwrap();
        window.left_click(0).unwrap();

        assert_eq!(window.cursor_item, Filled(stack.clone()));
        assert!(window.item(0).unwrap().is_empty());

        window.left_click(1).unwrap();
        assert_eq!(window.cursor_item, Empty);
        assert_eq!(*window.item(1).unwrap(), Filled(stack));
    }

    #[test]
    fn window_left_click_same_item() {
        let mut window = window();

        let item = ItemStack::new(Item::AcaciaSlab, 32).unwrap();
        window.set_item(0, Filled(item.clone())).unwrap();
        window.left_click(0).unwrap();

        window.set_item(1, Filled(item)).unwrap();
        window.left_click(1).unwrap();

        assert_eq!(window.cursor_item, Empty);
        assert_eq!(
            *window.item(1).unwrap(),
            Filled(ItemStack::new(Item::AcaciaSlab, 64).unwrap())
        );
    }

    #[test]
    fn window_right_click_pick_up_half() {
        let mut window = window();
        let stack = ItemStack::new(Item::GlassPane, 17).unwrap();
        window.set_item(0, Filled(stack)).unwrap();

        window.right_click(0).unwrap();
        assert_eq!(
            window.cursor_item,
            Filled(ItemStack::new(Item::GlassPane, 9).unwrap())
        );
        assert_eq!(
            *window.item(0).unwrap(),
            Filled(ItemStack::new(Item::GlassPane, 8).unwrap())
        );
    }

    #[test]
    fn window_right_click_drop_one_item() {
        let mut window = window();
        let stack = ItemStack::new(Item::GlassPane, 17).unwrap();
        window.cursor_item = Filled(stack);

        window.right_click(1).unwrap();
        assert_eq!(
            window.cursor_item,
            Filled(ItemStack::new(Item::GlassPane, 16).unwrap())
        );
        assert_eq!(
            *window.item(1).unwrap(),
            Filled(ItemStack::new(Item::GlassPane, 1).unwrap())
        );
    }

    #[test]
    fn window_right_click_swap() {
        let mut window = window();
        let stack1 = ItemStack::new(Item::GlassPane, 17).unwrap();
        let stack2 = ItemStack::new(Item::Diamond, 2).unwrap();
        window.cursor_item = Filled(stack1.clone());
        window.set_item(0, Filled(stack2.clone())).unwrap();

        window.right_click(0).unwrap();
        assert_eq!(window.cursor_item, Filled(stack2));
        assert_eq!(*window.item(0).unwrap(), Filled(stack1));
    }

    #[test]
    fn window_shift_click_full_hotbar() {
        let inventory = Inventory::player();
        for i in 0..9 {
            *inventory.item(Area::Hotbar, i).unwrap() =
                Filled(ItemStack::new(Item::EnderPearl, 1).unwrap());
        }
        *inventory.item(Area::Storage, 0).unwrap() =
            Filled(ItemStack::new(Item::AcaciaSign, 1).unwrap());
        let mut window = Window::new(BackingWindow::Player {
            player: inventory.new_handle(),
        });
        let index = window
            .inner()
            .slot_to_index(&inventory, Area::Storage, 0)
            .unwrap();
        window.shift_click(index).unwrap();
        assert_eq!(
            *window.item(index).unwrap(),
            Filled(ItemStack::new(Item::AcaciaSign, 1).unwrap())
        );
    }

    #[test]
    fn window_shift_click_available_item_in_hotbar() {
        let inventory = Inventory::player();
        *inventory.item(Area::Hotbar, 3).unwrap() = Filled(ItemStack::new(Item::Stone, 4).unwrap());
        *inventory.item(Area::Storage, 3).unwrap() = Filled(ItemStack::new(Item::Stone, 7).unwrap());
        let mut window = Window::new(BackingWindow::Player {
            player: inventory.new_handle(),
        });

        let index = window
            .inner()
            .slot_to_index(&inventory, Area::Storage, 3)
            .unwrap();
        window.shift_click(index).unwrap();

        let hotbar_index = window
            .inner()
            .slot_to_index(&inventory, Area::Hotbar, 3)
            .unwrap();
        assert_eq!(
            *window.item(hotbar_index).unwrap(),
            Filled(ItemStack::new(Item::Stone, 11).unwrap())
        );
        assert!(window.item(index).unwrap().is_empty());
    }

    #[test]
    fn window_shift_click_empty_hotbar() {
        let inventory = Inventory::player();
        *inventory.item(Area::Storage, 3).unwrap() = Filled(ItemStack::new(Item::Stone, 7).unwrap());
        let mut window = Window::new(BackingWindow::Player {
            player: inventory.new_handle(),
        });

        let storage_index = window
            .inner()
            .slot_to_index(&inventory, Area::Storage, 3)
            .unwrap();
        window.shift_click(storage_index).unwrap();
        let hotbar_index = window
            .inner()
            .slot_to_index(&inventory, Area::Hotbar, 0)
            .unwrap();
        assert_eq!(
            *window.item(hotbar_index).unwrap(),
            Filled(ItemStack::new(Item::Stone, 7).unwrap())
        );
        assert!(window.item(storage_index).unwrap().is_empty());
    }

    #[test]
    fn left_mouse_paint() {
        let mut window = window();
        window
            .set_item(0, Filled(ItemStack::new(Item::Stone, 64).unwrap()))
            .unwrap();
        window.left_click(0).unwrap();

        window.begin_left_mouse_paint();
        window.add_paint_slot(0).unwrap();
        window.add_paint_slot(1).unwrap();
        window.add_paint_slot(5).unwrap();
        window.end_paint().unwrap();

        for &slot in &[0, 1, 5] {
            assert_eq!(
                *window.item(slot).unwrap(),
                Filled(ItemStack::new(Item::Stone, 21).unwrap())
            );
        }
        assert_eq!(
            window.cursor_item,
            Filled(ItemStack::new(Item::Stone, 1).unwrap())
        );
    }

    #[test]
    fn right_mouse_paint() {
        let mut window = window();
        window
            .set_item(0, Filled(ItemStack::new(Item::Stone, 2).unwrap()))
            .unwrap();
        window
            .set_item(4, Filled(ItemStack::new(Item::Stone, 3).unwrap()))
            .unwrap();
        window.left_click(0).unwrap();

        window.begin_right_mouse_paint();
        window.add_paint_slot(4).unwrap();
        window.add_paint_slot(5).unwrap();
        window.end_paint().unwrap();

        assert_eq!(
            *window.item(4).unwrap(),
            Filled(ItemStack::new(Item::Stone, 4).unwrap())
        );
        assert_eq!(
            *window.item(5).unwrap(),
            Filled(ItemStack::new(Item::Stone, 1).unwrap())
        );
        assert_eq!(
            window.cursor_item,
            Filled(ItemStack::new(Item::Stone, 1).unwrap())
        );
    }

    fn window() -> Window {
        Window::new(BackingWindow::Player {
            player: Inventory::player(),
        })
    }
}<|MERGE_RESOLUTION|>--- conflicted
+++ resolved
@@ -1,11 +1,8 @@
 use std::{mem, num::NonZeroU32};
 
 use anyhow::{anyhow, bail};
-<<<<<<< HEAD
+
 use base::{Area, Item, ItemStack, ItemStackBuilder, ItemStackError};
-=======
-use base::{Area, Item, ItemStack};
->>>>>>> a6971fdc
 
 use ecs::SysResult;
 pub use libcraft_inventory::Window as BackingWindow;
@@ -48,17 +45,11 @@
         // * Either the cursor slot or the clicked slot is empty; swap the two.
         // * Both slots are present but are of different types; swap the two.
         // * Both slots are present and have the same type; merge the two.
-<<<<<<< HEAD
         match (&mut slot, &mut cursor_slot) {
             (Filled(slot_stack), Filled(cursor_stack)) => {
                 if cursor_stack.has_same_type(slot_stack) {
                     slot_stack.merge_with(cursor_stack).unwrap();
-=======
-        match (slot_item.as_mut(), self.cursor_item.as_mut()) {
-            (Some(slot_item), Some(cursor_item)) => {
-                if cursor_item.has_same_type(slot_item) {
-                    slot_item.merge_with(cursor_item).unwrap();
->>>>>>> a6971fdc
+
                 } else {
                     mem::swap(slot_stack, cursor_stack);
                 }
@@ -82,24 +73,16 @@
         // * Cursor slot is present and clicked slot has the same item type; drop one item in the clicked slot.
         // * Clicked slot is present but cursor slot is not; move half the items into the cursor slot.
         // * Both slots are present but differ in type; swap the two.
-<<<<<<< HEAD
         match (&mut slot_item, &mut cursor_slot) {
             (Filled(slot_stack), Filled(cursor_stack)) => {
                 if slot_stack.has_same_type(&cursor_stack) {
                     if let Err(e) = cursor_stack.transfer_to(1, slot_stack) {
                         self.cursor_item = Empty;
                     }
-=======
-        match (slot_item.as_mut(), self.cursor_item.as_mut()) {
-            (Some(slot_item), Some(cursor_item)) => {
-                if slot_item.has_same_type(cursor_item) {
-                    cursor_item.transfer_to(1, slot_item).unwrap();
->>>>>>> a6971fdc
                 } else {
                     mem::swap(slot_stack, cursor_stack);
                 }
             }
-<<<<<<< HEAD
             (Filled(slot_item), Empty) => {
                 let (_, right) = slot_item.clone().take_half();
                 self.cursor_item = Filled(right);
@@ -111,16 +94,6 @@
                 if let Err(_) = cursor_item.remove(1) {
                     self.cursor_item = Empty;
                 };
-=======
-            (Some(slot_item), None) => {
-                let (_left, _right) = slot_item.split_half();
-                //Some(slot_item.take_half())
-                todo!()
-            }
-            (None, Some(_cursor_item)) => {
-                //*slot_item = Some(cursor_item.take(1)),
-                todo!()
->>>>>>> a6971fdc
             }
             (Empty, Empty) => (),
         }
@@ -157,13 +130,8 @@
             // Find slot with same type first
             let mut i = 0;
             while let Some(mut stack) = inventory.item(area, i) {
-<<<<<<< HEAD
                 if let Filled(stack) = &mut *stack {
                     if stack.has_same_type(&slot_item) {
-=======
-                if let Some(stack) = stack.as_mut() {
-                    if stack.has_same_type(slot_item) {
->>>>>>> a6971fdc
                         slot_item.transfer_to(u32::MAX, stack).unwrap();
                     }
                 }
@@ -398,19 +366,12 @@
 
         let items_cursor = window.cursor_item().count();
 
-<<<<<<< HEAD
         // This can't be zero because items_cursor is the count of an ItemStack and ItemStack is NonZeroU32.
         let items_per_slot =  (items_cursor / slots).max(1);
-=======
-                    let mut taken_items = cursor_item.clone();
-                    taken_items.set_count(amount).unwrap();
-                    cursor_item.remove(amount)?;
->>>>>>> a6971fdc
-
         self.move_items_into_slots(window, items_per_slot);
     }
 
-<<<<<<< HEAD
+
     /// `items_per_slot` has to be NonZero.
     fn move_items_into_slots(&self, window: &mut Window, items_per_slot: u32) {
         debug_assert!(items_per_slot > 0);
@@ -427,28 +388,7 @@
                 Filled(slot) => {
                     if slot.item() == cursor_item.item() {
                         window.cursor_item = Filled((*cursor_item).drain_into_bounded(items_per_slot, slot).unwrap().unwrap());
-=======
-                    // window
-                    //     .inner
-                    //     .set_item(slot, Some(cursor_item.take(amount)))?;
-                }
-            }
-            Mouse::Right => {
-                for slot in self.slots {
-                    let mut item = window.inner.item(slot)?;
-
-                    match item.as_mut() {
-                        Some(item) => {
-                            cursor_item.transfer_to(1, item).unwrap();
-                        }
-                        None => {
-                            cursor_item.remove(1).unwrap();
-                            let mut new_item_stack = cursor_item.clone();
-                            new_item_stack.set_count(1).unwrap(); // Safe
-                            cursor_item.remove(1).unwrap(); // This is unsafe, but i dont know what to do.
-                            *item = Some(new_item_stack);
-                        }
->>>>>>> a6971fdc
+
                     }
                 },
                 Empty => {
