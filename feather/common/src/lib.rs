--- conflicted
+++ resolved
@@ -6,7 +6,6 @@
 #![allow(clippy::unnecessary_wraps)] // systems are required to return Results
 
 mod game;
-pub use game::Game;
 use quill::Game as _;
 use vane::SystemExecutor;
 
@@ -28,22 +27,19 @@
 
 pub mod interactable;
 
-<<<<<<< HEAD
 pub mod world_sources;
-=======
 pub mod block;
->>>>>>> 60a014c8
+
+pub use game::Game;
+pub use world::World; 
 
 /// Registers gameplay systems with the given `Game` and `SystemExecutor`.
 pub fn register(game: &mut Game, systems: &mut SystemExecutor<Game>) {
     view::register(game, systems);
     chunk::entities::register(systems);
     interactable::register(game);
-<<<<<<< HEAD
     world::systems::register(game, systems);
-=======
     block::register(systems);
->>>>>>> 60a014c8
 
     game.add_entity_spawn_callback(entities::add_entity_components);
 
