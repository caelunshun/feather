--- conflicted
+++ resolved
@@ -4,11 +4,7 @@
 use anyhow::{anyhow, bail, Context};
 use base::{
     anvil::entity::ItemNbt, metadata::MetaEntry, BlockId, BlockPosition, Direction, EntityMetadata,
-<<<<<<< HEAD
-    Gamemode, Item, ItemStackBuilder,
-=======
     Gamemode, Item, ItemStack, ValidBlockPosition,
->>>>>>> 4639f83c
 };
 use byteorder::{BigEndian, ReadBytesExt, WriteBytesExt};
 use libcraft_items::InventorySlot::*;
