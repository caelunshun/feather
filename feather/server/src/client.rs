use std::{
    cell::{Cell, RefCell},
    collections::VecDeque,
    io::Cursor,
    sync::Arc,
};

use ahash::AHashSet;
use base::{
    BlockId, BlockPosition, Chunk, ChunkPosition, EntityKind, EntityMetadata, Gamemode, ItemStack,
    Position, ProfileProperty, Text,
};
use common::{
    chat::{ChatKind, ChatMessage},
    Window,
};
use flume::{Receiver, Sender};
use packets::server::{
    Particle, Respawn, SetSlot, SpawnLivingEntity, UpdateHealth, UpdateLight, WindowConfirmation,
};
use parking_lot::RwLock;
use protocol::{
    packets::{
        self,
        server::{
            AddPlayer, Animation, BlockChange, ChatPosition, ChunkData, ChunkDataKind,
            DestroyEntities, Disconnect, EntityAnimation, EntityHeadLook, EntityTeleport, JoinGame,
            KeepAlive, PlayerInfo, PlayerPositionAndLook, PluginMessage, SendEntityMetadata,
            SpawnPlayer, UnloadChunk, UpdateViewPosition, WindowItems,
        },
    },
    ClientPlayPacket, Nbt, ProtocolVersion, ServerPlayPacket, Writeable,
};
use quill_common::components::{Health, Hunger, OnGround};
use uuid::Uuid;
use vec_arena::Arena;

use crate::{initial_handler::NewPlayer, network_id_registry::NetworkId, Options};

/// Max number of chunks to send to a client per tick.
const MAX_CHUNKS_PER_TICK: usize = 10;

/// ID of a client. Can be reused.
#[derive(Copy, Clone, Debug, PartialEq, Eq, Hash)]
pub struct ClientId(usize);

/// Stores all `Client`s.
#[derive(Default)]
pub struct Clients {
    arena: Arena<Client>,
}

impl Clients {
    pub fn new() -> Self {
        Self::default()
    }

    pub fn insert(&mut self, client: Client) -> ClientId {
        ClientId(self.arena.insert(client))
    }

    pub fn remove(&mut self, id: ClientId) -> Option<Client> {
        self.arena.remove(id.0)
    }

    pub fn get(&self, id: ClientId) -> Option<&Client> {
        self.arena.get(id.0)
    }

    pub fn iter(&self) -> impl Iterator<Item = &'_ Client> + '_ {
        self.arena.iter().map(|(_i, client)| client)
    }
}

/// A client connected to a server.
///
/// This struct provides methods to send packets
/// to the client.
pub struct Client {
    packets_to_send: Sender<ServerPlayPacket>,
    received_packets: Receiver<ClientPlayPacket>,
    options: Arc<Options>,
    username: String,
    profile: Vec<ProfileProperty>,
    uuid: Uuid,

    teleport_id_counter: Cell<i32>,

    network_id: NetworkId,
    sent_entities: RefCell<AHashSet<NetworkId>>,

    knows_position: Cell<bool>,
    known_chunks: RefCell<AHashSet<ChunkPosition>>,

    chunk_send_queue: RefCell<VecDeque<ChunkData>>,

    /// The previous own position sent by the client.
    /// Used to detect when we need to teleport the client.
    client_known_position: Cell<Option<Position>>,

    disconnected: Cell<bool>,
}

impl Client {
    pub fn new(player: NewPlayer, options: Arc<Options>, network_id: NetworkId) -> Self {
        Self {
            packets_to_send: player.packets_to_send,
            received_packets: player.received_packets,
            options,
            username: player.username,
            teleport_id_counter: Cell::new(0),
            network_id,
            profile: player.profile,
            uuid: player.uuid,
            sent_entities: RefCell::new(AHashSet::new()),
            knows_position: Cell::new(false),
            known_chunks: RefCell::new(AHashSet::new()),
            chunk_send_queue: RefCell::new(VecDeque::new()),
            client_known_position: Cell::new(None),
            disconnected: Cell::new(false),
        }
    }

    pub fn set_client_known_position(&self, pos: Position) {
        self.client_known_position.set(Some(pos));
    }

    pub fn client_known_position(&self) -> Option<Position> {
        self.client_known_position.get()
    }

    pub fn profile(&self) -> &[ProfileProperty] {
        &self.profile
    }

    pub fn network_id(&self) -> NetworkId {
        self.network_id
    }

    pub fn uuid(&self) -> Uuid {
        self.uuid
    }

    pub fn username(&self) -> &str {
        &self.username
    }

    pub fn received_packets(&self) -> impl Iterator<Item = ClientPlayPacket> + '_ {
        self.received_packets.try_iter()
    }

    pub fn is_disconnected(&self) -> bool {
        self.received_packets.is_disconnected() || self.disconnected.get()
    }

    pub fn known_chunks(&self) -> usize {
        self.known_chunks.borrow().len()
    }

    pub fn knows_own_position(&self) -> bool {
        self.knows_position.get()
    }

    pub fn tick(&self) {
        let num_to_send = MAX_CHUNKS_PER_TICK.min(self.chunk_send_queue.borrow().len());
        for packet in self.chunk_send_queue.borrow_mut().drain(0..num_to_send) {
            log::trace!(
                "Sending chunk at {:?} to {}",
                packet.chunk.read().position(),
                self.username
            );
            let chunk = Arc::clone(&packet.chunk);
            self.send_packet(UpdateLight { chunk });
            self.send_packet(packet);
        }
    }

    /// Returns whether the entity with the given ID
    /// is currently loaded on the client.
    pub fn is_entity_loaded(&self, network_id: NetworkId) -> bool {
        self.sent_entities.borrow().contains(&network_id)
    }

    pub fn send_join_game(&self, gamemode: Gamemode) {
        log::trace!("Sending Join Game to {}", self.username);
        // Use the dimension codec sent by the default vanilla server. (Data acquired via tools/proxy)
        let dimension_codec = nbt::Blob::from_reader(&mut Cursor::new(include_bytes!(
            "../../../assets/dimension_codec.nbt"
        )))
        .expect("dimension codec asset is malformed");
        let dimension = nbt::Blob::from_reader(&mut Cursor::new(include_bytes!(
            "../../../assets/dimension.nbt"
        )))
        .expect("dimension asset is malformed");

        self.send_packet(JoinGame {
            entity_id: self.network_id.0,
            is_hardcore: false,
            gamemode,
            previous_gamemode: 0,
            world_names: vec!["world".to_owned()],
            dimension_codec: Nbt(dimension_codec),
            dimension: Nbt(dimension),
            world_name: "world".to_owned(),
            hashed_seed: 0,
            max_players: 0,
            view_distance: self.options.view_distance as i32,
            reduced_debug_info: false,
            enable_respawn_screen: true,
            is_debug: false,
            is_flat: false,
        });
    }

    pub fn send_brand(&self) {
        let mut data = Vec::new();
        "Feather"
            .to_owned()
            .write(&mut data, ProtocolVersion::V1_16_2);
        self.send_plugin_message("minecraft:brand", data)
    }

    pub fn send_plugin_message(&self, channel: impl Into<String>, data: impl Into<Vec<u8>>) {
        let channel = channel.into();
        log::trace!("Sending plugin message {} to {}", channel, self.username);
        self.send_packet(PluginMessage {
            channel,
            data: data.into(),
        })
    }

    pub fn update_own_position(&self, new_position: Position) {
        log::trace!(
            "Updating position of {} to {:?}",
            self.username,
            new_position
        );
        self.send_packet(PlayerPositionAndLook {
            x: new_position.x,
            y: new_position.y,
            z: new_position.z,
            yaw: new_position.yaw,
            pitch: new_position.pitch,
            flags: 0,
            teleport_id: self.teleport_id_counter.get(),
        });
        self.teleport_id_counter
            .set(self.teleport_id_counter.get() + 1);
        self.knows_position.set(true);
        self.client_known_position.set(Some(new_position));
    }

    pub fn update_own_chunk(&self, pos: ChunkPosition) {
        log::trace!("Updating chunk position of {} to {:?}", self.username, pos);
        self.send_packet(UpdateViewPosition {
            chunk_x: pos.x,
            chunk_z: pos.z,
        });
    }

    pub fn send_chunk(&self, chunk: &Arc<RwLock<Chunk>>) {
        self.chunk_send_queue.borrow_mut().push_back(ChunkData {
            chunk: Arc::clone(chunk),
            kind: ChunkDataKind::LoadChunk,
        });
        self.known_chunks
            .borrow_mut()
            .insert(chunk.read().position());
    }

    pub fn overwrite_chunk_sections(&self, chunk: &Arc<RwLock<Chunk>>, sections: Vec<usize>) {
        self.send_packet(ChunkData {
            chunk: Arc::clone(chunk),
            kind: ChunkDataKind::OverwriteChunk { sections },
        });
    }

    pub fn send_block_change(&self, position: BlockPosition, new_block: BlockId) {
        self.send_packet(BlockChange {
            position,
            block: new_block,
        });
    }

    pub fn unload_chunk(&self, pos: ChunkPosition) {
        log::trace!("Unloading chunk at {:?} on {}", pos, self.username);
        self.send_packet(UnloadChunk {
            chunk_x: pos.x,
            chunk_z: pos.z,
        });
        self.known_chunks.borrow_mut().remove(&pos);
    }

    pub fn add_tablist_player(
        &self,
        uuid: Uuid,
        name: String,
        profile: &[ProfileProperty],
        gamemode: Gamemode,
    ) {
        log::trace!("Sending AddPlayer({}) to {}", name, self.username);
        let action = AddPlayer {
            uuid,
            name,
            properties: profile.to_vec(),
            gamemode,
            ping: 0,
            display_name: None,
        };
        self.send_packet(PlayerInfo::AddPlayers(vec![action]));
    }

    pub fn remove_tablist_player(&self, uuid: Uuid) {
        log::trace!("Sending RemovePlayer({}) to {}", uuid, self.username);
        self.send_packet(PlayerInfo::RemovePlayers(vec![uuid]));
    }

    pub fn unload_entity(&self, id: NetworkId) {
        log::trace!("Unloading {:?} on {}", id, self.username);
        self.sent_entities.borrow_mut().remove(&id);
        self.send_packet(DestroyEntities {
            entity_ids: vec![id.0.into()],
        });
    }

    pub fn send_player(&self, network_id: NetworkId, uuid: Uuid, pos: Position) {
        log::trace!("Sending {:?} to {}", uuid, self.username);
        assert!(!self.sent_entities.borrow().contains(&network_id));
        self.send_packet(SpawnPlayer {
            entity_id: network_id.0,
            player_uuid: uuid,
            x: pos.x,
            y: pos.y,
            z: pos.z,
            yaw: pos.yaw,
            pitch: pos.pitch,
        });
        self.register_entity(network_id);
    }

    pub fn send_living_entity(
        &self,
        network_id: NetworkId,
        uuid: Uuid,
        pos: Position,
        kind: EntityKind,
    ) {
        log::trace!(
            "Spawning a {:?} on {} (entity type ID: {})",
            kind,
            self.username,
            kind.id()
        );
        self.send_packet(SpawnLivingEntity {
            entity_id: network_id.0,
            entity_uuid: uuid,
            kind: kind.id() as i32,
            x: pos.x,
            y: pos.y,
            z: pos.z,
            yaw: pos.yaw,
            pitch: pos.pitch,
            head_pitch: pos.pitch,
            velocity_x: 0,
            velocity_y: 0,
            velocity_z: 0,
        });
    }

    pub fn update_entity_position(
        &self,
        network_id: NetworkId,
        position: Position,
        on_ground: OnGround,
    ) {
        if network_id == self.network_id {
            // This entity is the client. Only update
            // the position if it has changed from the client's
            // known position.
            if Some(position) != self.client_known_position.get() {
                self.update_own_position(position);
            }
            return;
        }
        // Consider using the relative movement packets in the future.
        // (Entity Teleport works fine, but the relative movement packets
        // save bandwidth.)
        self.send_packet(EntityTeleport {
            entity_id: network_id.0,
            x: position.x,
            y: position.y,
            z: position.z,
            yaw: position.yaw,
            pitch: position.pitch,
            on_ground: on_ground.0,
        });
        // Needed for head orientation
        self.send_packet(EntityHeadLook {
            entity_id: network_id.0,
            head_yaw: position.yaw,
        });
    }

    pub fn send_keepalive(&self) {
        log::trace!("Sending keepalive to {}", self.username);
        self.send_packet(KeepAlive { id: 0 });
    }

    pub fn send_entity_animation(&self, network_id: NetworkId, animation: Animation) {
        if network_id == self.network_id {
            return;
        }
        self.send_packet(EntityAnimation {
            entity_id: network_id.0,
            animation,
        })
    }

    pub fn send_chat_message(&self, message: ChatMessage) {
        let packet = chat_packet(message);
        self.send_packet(packet);
    }

    pub fn confirm_window_action(&self, window_id: u8, action_number: i16, is_accepted: bool) {
        self.send_packet(WindowConfirmation {
            window_id,
            action_number,
            is_accepted,
        });
    }

    pub fn send_window_items(&self, window: &Window) {
        log::trace!("Updating window for {}", self.username);
        let packet = WindowItems {
            window_id: 0,
            items: window.inner().to_vec(),
        };
        self.send_packet(packet);
    }

    pub fn set_slot(&self, slot: i16, item: Option<ItemStack>) {
        log::trace!("Setting slot {} of {} to {:?}", slot, self.username, item);
        self.send_packet(SetSlot {
            window_id: 0,
            slot,
            slot_data: item,
        });
    }

    pub fn send_particle(&self, particle: &base::Particle, position: &Position) {
        self.send_packet(Particle {
            particle_kind: particle.kind,
            long_distance: true,
            x: position.x,
            y: position.y,
            z: position.z,
            offset_x: particle.offset_x,
            offset_y: particle.offset_y,
            offset_z: particle.offset_z,
            particle_data: 0.0,
            particle_count: particle.count,
        })
    }

    pub fn set_cursor_slot(&self, item: Option<ItemStack>) {
        log::trace!("Setting cursor slot of {} to {:?}", self.username, item);
        self.set_slot(-1, item);
    }

<<<<<<< HEAD
    pub fn update_health(&self, player_health: &Health) {
        let player_hunger = Hunger::default();

        self.send_packet(UpdateHealth {
            health: player_health.health as f32,
            food: player_hunger.food as i32,
            food_saturation: player_hunger.saturation as f32,
        });

        log::info!("{:?}", player_health);
    }

    pub fn respawn_player(&self, gamemode: Gamemode) {
        let dimension = nbt::Blob::from_reader(&mut Cursor::new(include_bytes!(
            "../../../assets/dimension.nbt"
        )))
        .expect("dimension asset is malformed");

        self.send_packet(Respawn {
            dimension: Nbt(dimension),
            world_name: "world".to_owned(),
            hashed_seed: 0,
            gamemode,
            previous_gamemode: Gamemode::Survival,
            is_debug: false,
            is_flat: false,
            copy_metadata: false,
=======
    pub fn send_player_model_flags(&self, netowrk_id: NetworkId, model_flags: u8) {
        let mut entity_metadata = EntityMetadata::new();
        entity_metadata.set(16, model_flags);
        self.send_packet(SendEntityMetadata {
            entity_id: netowrk_id.0,
            entries: entity_metadata,
>>>>>>> 415c292a
        });
    }

    fn register_entity(&self, network_id: NetworkId) {
        self.sent_entities.borrow_mut().insert(network_id);
    }

    fn send_packet(&self, packet: impl Into<ServerPlayPacket>) {
        let _ = self.packets_to_send.try_send(packet.into());
    }

    pub fn disconnect(&self, reason: &str) {
        self.disconnected.set(true);
        self.send_packet(Disconnect {
            reason: Text::from(reason.to_owned()).to_string(),
        });
    }
}

fn chat_packet(message: ChatMessage) -> packets::server::ChatMessage {
    packets::server::ChatMessage {
        message: message.text().to_string(),
        position: match message.kind() {
            ChatKind::PlayerChat => ChatPosition::Chat,
            ChatKind::System => ChatPosition::SystemMessage,
            ChatKind::AboveHotbar => ChatPosition::Hotbar,
        },
        sender: Uuid::default(),
    }
}<|MERGE_RESOLUTION|>--- conflicted
+++ resolved
@@ -467,7 +467,6 @@
         self.set_slot(-1, item);
     }
 
-<<<<<<< HEAD
     pub fn update_health(&self, player_health: &Health) {
         let player_hunger = Hunger::default();
 
@@ -476,8 +475,6 @@
             food: player_hunger.food as i32,
             food_saturation: player_hunger.saturation as f32,
         });
-
-        log::info!("{:?}", player_health);
     }
 
     pub fn respawn_player(&self, gamemode: Gamemode) {
@@ -495,14 +492,15 @@
             is_debug: false,
             is_flat: false,
             copy_metadata: false,
-=======
+        });
+    }
+
     pub fn send_player_model_flags(&self, netowrk_id: NetworkId, model_flags: u8) {
         let mut entity_metadata = EntityMetadata::new();
         entity_metadata.set(16, model_flags);
         self.send_packet(SendEntityMetadata {
             entity_id: netowrk_id.0,
             entries: entity_metadata,
->>>>>>> 415c292a
         });
     }
 
