--- conflicted
+++ resolved
@@ -17,18 +17,13 @@
     chat::{ChatKind, ChatMessage},
     Window,
 };
-<<<<<<< HEAD
+use libcraft_items::InventorySlot;
 use packets::server::{
     Particle, Respawn, SetSlot, SpawnLivingEntity, UpdateHealth, UpdateLight, WindowConfirmation,
 };
-use protocol::packets::server::{HeldItemChange, PlayerAbilities};
-=======
-use libcraft_items::InventorySlot;
-use packets::server::{Particle, SetSlot, SpawnLivingEntity, UpdateLight, WindowConfirmation};
 use protocol::packets::server::{
     EntityPosition, EntityPositionAndRotation, EntityTeleport, HeldItemChange, PlayerAbilities,
 };
->>>>>>> 46d8237f
 use protocol::{
     packets::{
         self,
