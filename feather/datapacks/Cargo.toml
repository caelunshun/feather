--- conflicted
+++ resolved
@@ -12,21 +12,5 @@
 serde_json = "1"
 smartstring = { version = "0.2", features = [ "serde" ] }
 thiserror = "1"
-<<<<<<< HEAD
-# generated = { path = "../generated", package = "feather-generated" }
-libcraft-items = { path = "../../libcraft/items" }
-libcraft-core = { path = "../../libcraft/core" }
-libcraft-blocks = { path = "../../libcraft/blocks" }
-libcraft-tags = { path = "../../libcraft/tags"}
-blocks = { path = "../blocks", package = "feather-blocks"}
-
-protocol = { path = "../protocol", package = "feather-protocol" }
-walkdir = "2.3.2"
-
-[build-dependencies]
-vanilla-assets = { path = "./vanilla_assets", package = "feather-vanilla-assets" }
-anyhow = "1"
-=======
 ureq = { version = "2", default-features = false, features = [ "tls" ] }
-zip = "0.5"
->>>>>>> 4639f83c
+zip = "0.5"