--- conflicted
+++ resolved
@@ -237,11 +237,7 @@
 }
 
 impl ItemNbt {
-<<<<<<< HEAD
-    /// Create an `ItemStack` of the specified item and amount, setting any nbt present.
-=======
     /// Create an `ItemStack` of the specified item and amount, setting any NBT present.
->>>>>>> 52e7123b
     ///
     /// # Panics
     /// Panics if `count` is zero.
