//! Defines the components available to Quill plugins.

use std::{any::TypeId, borrow::Cow as CloneOnWrite};

use libcraft_core::{Gamemode, Position};
use libcraft_particles::Particle;
use uuid::Uuid;

use crate::components::*;
use crate::entities::*;
use crate::events::*;

/// Used to convert dynamic `HostComponent`s to
/// statically-typed generic `T`s.
///
/// Use with [`HostComponent::visit`].
pub trait ComponentVisitor<R> {
    fn visit<T: Component>(self) -> R;
}

/// Generates the [`HostComponent`] enum.
///
/// Adds a method `type_id` that returns the TypeId
/// of the component's type. This is used on the
/// host to construct queries.
macro_rules! host_component_enum {
    (
        $(#[$outer:meta])*
        pub enum $ident:ident {
            $(
                $component:ident = $x:literal
            ),* $(,)?
        }
    ) => {
        c_enum! {
            $(#[$outer])*
            pub enum $ident {
                $($component = $x,)*
            }
        }

        impl $ident {
            pub fn type_id(self) -> TypeId {
                match self {
                    $(Self::$component => TypeId::of::<$component>(),)*
                }
            }

            /// Invokes a `ComponentVisitor`'s `visit`
            /// method where the type `T` is the type of this component.
            pub fn visit<R>(self, visitor: impl ComponentVisitor<R>) -> R {
                match self {
                    $(Self::$component => visitor.visit::<$component>(),)*
                }
            }
        }
    }
}

host_component_enum! {
    /// A component that is stored on the host
    /// and accessible from plugins.
    pub enum HostComponent {
        // `Pod` components
        Position = 0,

        // Entity marker components
        AreaEffectCloud = 100,
        ArmorStand = 101,
        Arrow = 102,
        Bat = 103,
        Bee = 104,
        Blaze = 105,
        Boat = 106,
        Cat = 107,
        CaveSpider = 108,
        Chicken = 109,
        Cod = 110,
        Cow = 111,
        Creeper = 112,
        Dolphin = 113,
        Donkey = 114,
        DragonFireball = 115,
        Drowned = 116,
        ElderGuardian = 117,
        EndCrystal = 118,
        EnderDragon = 119,
        Enderman = 120,
        Endermite = 121,
        Evoker = 122,
        EvokerFangs = 123,
        ExperienceOrb = 124,
        EyeOfEnder = 125,
        FallingBlock = 126,
        FireworkRocket = 127,
        Fox = 128,
        Ghast = 129,
        Giant = 130,
        Guardian = 131,
        Hoglin = 132,
        Horse = 133,
        Husk = 134,
        Illusioner = 135,
        IronGolem = 136,
        Item = 137,
        ItemFrame = 138,
        Fireball = 139,
        LeashKnot = 140,
        LightningBolt = 141,
        Llama = 142,
        LlamaSpit = 143,
        MagmaCube = 144,
        Minecart = 145,
        ChestMinecart = 146,
        CommandBlockMinecart = 147,
        FurnaceMinecart = 148,
        HopperMinecart = 149,
        SpawnerMinecart = 150,
        TntMinecart = 151,
        Mule = 152,
        Mooshroom = 153,
        Ocelot = 154,
        Painting = 155,
        Panda = 156,
        Parrot = 157,
        Phantom = 158,
        Pig = 159,
        Piglin = 160,
        Pillager = 161,
        PolarBear = 162,
        Tnt = 163,
        Pufferfish = 164,
        Rabbit = 165,
        Ravager = 166,
        Salmon = 167,
        Sheep = 168,
        Shulker = 169,
        ShulkerBullet = 170,
        Silverfish = 171,
        Skeleton = 172,
        SkeletonHorse = 173,
        Slime = 174,
        SmallFireball = 175,
        SnowGolem = 176,
        Snowball = 177,
        SpectralArrow = 178,
        Spider = 179,
        Squid = 180,
        Stray = 181,
        Strider = 182,
        Egg = 183,
        EnderPearl = 184,
        ExperienceBottle = 185,
        Potion = 186,
        Trident = 187,
        TraderLlama = 188,
        TropicalFish = 189,
        Turtle = 190,
        Vex = 191,
        Villager = 192,
        Vindicator = 193,
        WanderingTrader = 194,
        Witch = 195,
        Wither = 196,
        WitherSkeleton = 197,
        WitherSkull = 198,
        Wolf = 199,
        Zoglin = 200,
        Zombie = 201,
        ZombieHorse = 202,
        ZombieVillager = 203,
        ZombifiedPiglin = 204,
        Player = 205,
        FishingBobber = 206,
        PiglinBrute = 207,

        // `bincode` components
        Gamemode = 1000,
        Uuid = 1001,
        OnGround = 1002,
        Name = 1003,
        CustomName = 1004,
        Particle = 1005,
        InteractEntityEvent = 1006,
        BlockPlacementEvent = 1007,
        BlockInteractEvent = 1008,
        CreativeFlying = 1009,
        CreativeFlyingEvent = 1010,
<<<<<<< HEAD
        PotionEffects = 1011,
=======
        Sneaking = 1011,
        SneakEvent = 1012,


>>>>>>> 6dd9750c
    }
}

/// How a component will be serialized.
#[derive(Copy, Clone, Debug, PartialEq, Eq)]
pub enum SerializationMethod {
    /// Copy raw bytes with `bytemuck`.
    Bytemuck,
    /// Serialize into a `Vec` with `bincode.
    Bincode,
}

/// A type that can be used as a component.
///
/// # Safety
/// [`Component::from_bytes`] must return `Some(_)` if given
/// any byte slice returned by [`Component::to_bytes`]. A violation
/// if this contract may result in undefined behavior
/// on the plugin side.
pub unsafe trait Component: Send + Sync + Sized + 'static {
    /// How this component will be serialized.
    const SERIALIZATION_METHOD: SerializationMethod;

    /// Returns the [`HostComponent`] corresponding to this
    /// component.
    ///
    /// # Contract
    /// A sound implementation of this method _must_
    /// return the `HostComponent` corresponding to
    /// this type.
    fn host_component() -> HostComponent;

    /// Serializes this component to bytes suitable
    /// for deserialization by `from_bytes`.
    ///
    /// Should panic if `Self::SERIALIZATION_METHOD == SerializationMethod::Bytemuck`.
    fn to_bytes(&self, target: &mut Vec<u8>);

    /// Gets this component as a byte slice.
    ///
    /// Should panic if `Self::SERIALIZATION_METHOD != SerializationMethod::Bytemuck`.
    fn as_bytes(&self) -> &[u8];

    /// Deserializes this component from bytes
    /// returned by [`Component::to_bytes`].
    ///
    /// Returns the number of bytes used to deserialize
    /// `self`. `bytes` may have a greater length than is needed.
    ///
    /// # Contract
    /// A sound implementation of this method _must_
    /// return `Some(_)` for all values of `bytes`
    /// that can be returned by `Self::to_bytes`.
    fn from_bytes(bytes: &[u8]) -> Option<(Self, usize)>;

    /// Deserializes this component from bytes returned by [`Component::to_bytes`]
    /// without validating correctness.
    ///
    /// The default implementation of this method calls [`Self::from_bytes`]
    /// and then performs an unchecked unwrap.
    ///
    /// # Safety
    /// Behavior is undefined if `bytes` was not previously
    /// returned from a call to `Self::to_bytes`.
    unsafe fn from_bytes_unchecked(bytes: &[u8]) -> (Self, usize) {
        // Do an unchecked unwrap of `from_bytes`.
        // This should cause the optimizer to
        // remove safety checks in `bincode`,
        // which may improve performance on the plugin side.
        match Self::from_bytes(bytes) {
            Some(this) => this,
            None => std::hint::unreachable_unchecked(),
        }
    }

    /// Serializes `self` into bytes using
    /// the appropriate `SerializationMethod`.
    fn to_cow_bytes(&self) -> CloneOnWrite<[u8]> {
        match Self::SERIALIZATION_METHOD {
            SerializationMethod::Bytemuck => CloneOnWrite::Borrowed(self.as_bytes()),
            SerializationMethod::Bincode => {
                let mut buffer = Vec::new();
                self.to_bytes(&mut buffer);
                CloneOnWrite::Owned(buffer)
            }
        }
    }
}

macro_rules! pod_component_impl {
    ($type:ident) => {
        unsafe impl crate::component::Component for $type {
            const SERIALIZATION_METHOD: crate::component::SerializationMethod =
                crate::component::SerializationMethod::Bytemuck;

            fn host_component() -> crate::component::HostComponent {
                crate::component::HostComponent::$type
            }

            fn to_bytes(&self, _target: &mut Vec<u8>) {
                unreachable!()
            }

            fn as_bytes(&self) -> &[u8] {
                bytemuck::cast_slice(std::slice::from_ref(self))
            }

            fn from_bytes(bytes: &[u8]) -> Option<(Self, usize)> {
                let this = bytemuck::try_from_bytes(&bytes[..std::mem::size_of::<Self>()])
                    .ok()
                    .copied()?;
                Some((this, std::mem::size_of::<Self>()))
            }
        }
    };
}

pod_component_impl!(Position);

/**
If you are using this macro and you get the error:
```
    error[E0599]: no variant or associated item named `...` found for enum `HostComponent` in the current scope.
```
Then you need to go to the top of the file were this macro is defined. There you find the HostCompoent enum, that
you need to add your component to.
*/
macro_rules! bincode_component_impl {
    ($type:ident) => {
        unsafe impl crate::Component for $type {
            const SERIALIZATION_METHOD: crate::component::SerializationMethod =
                crate::component::SerializationMethod::Bincode;

            fn host_component() -> crate::component::HostComponent {
                crate::component::HostComponent::$type
            }

            fn to_bytes(&self, target: &mut Vec<u8>) {
                bincode::serialize_into(target, self).expect("failed to serialize component");
            }

            fn as_bytes(&self) -> &[u8] {
                unreachable!()
            }

            fn from_bytes(bytes: &[u8]) -> Option<(Self, usize)> {
                let mut cursor = std::io::Cursor::new(bytes);
                let this = bincode::deserialize_from(&mut cursor).ok()?;
                Some((this, cursor.position() as usize))
            }
        }
    };
}

bincode_component_impl!(Gamemode);
bincode_component_impl!(Uuid);
bincode_component_impl!(Particle);
bincode_component_impl!(InteractEntityEvent);
bincode_component_impl!(BlockPlacementEvent);
bincode_component_impl!(BlockInteractEvent);
bincode_component_impl!(CreativeFlyingEvent);
bincode_component_impl!(SneakEvent);<|MERGE_RESOLUTION|>--- conflicted
+++ resolved
@@ -186,14 +186,9 @@
         BlockInteractEvent = 1008,
         CreativeFlying = 1009,
         CreativeFlyingEvent = 1010,
-<<<<<<< HEAD
-        PotionEffects = 1011,
-=======
         Sneaking = 1011,
         SneakEvent = 1012,
-
-
->>>>>>> 6dd9750c
+        PotionEffects = 1013,
     }
 }
 
