--- conflicted
+++ resolved
@@ -42,12 +42,8 @@
     "data_generators",
 
     # Other
-<<<<<<< HEAD
     "proxy",
-=======
-    "tools/proxy",
     "vane",
->>>>>>> 2d27fed6
 ]
 
 # No longer need to use release for "development":
