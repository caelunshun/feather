use serde::{Deserialize, Deserializer, Serialize, Serializer};
use std::borrow::Cow;
use uuid::Uuid;

#[derive(Debug, PartialEq, Serialize, Deserialize)]
#[serde(rename_all = "snake_case")]
pub enum Color {
    DarkRed,
    Red,
    Gold,
    Yellow,
    DarkGreen,
    Green,
    Aqua,
    DarkAqua,
    DarkBlue,
    Blue,
    LightPurple,
    DarkPurple,
    White,
    Gray,
    DarkGray,
    Black,
}

impl From<Color> for Text {
    fn from(color: Color) -> Self {
        Text::empty().color(color)
    }
}

#[derive(Debug, PartialEq, Serialize, Deserialize)]
#[serde(rename_all = "snake_case")]
pub enum Style {
    Bold,
    Italic,
    Underlined,
    Strikethrough,
    Obfuscated,
}

impl From<Style> for Text {
    fn from(style: Style) -> Self {
        Text::empty().style(style)
    }
}

#[derive(Debug, PartialEq)]
/// Represent all possible keybinds in vanilla.
pub enum Keybind {
    Attack,
    UseItem,
    Forward,
    Left,
    Back,
    Right,
    Jump,
    Sneak,
    Sprint,
    Drop,
    Iventory,
    Chat,
    ListPlayers,
    PickBlock,
    Command,
    Screenshot,
    Perspective,
    MouseSmoothing,
    Fullscreen,
    SpectatorOutlines,
    SwapHands,
    SaveToolbar,
    LoadToolbar,
    Advancements,
    Hotbar1,
    Hotbar2,
    Hotbar3,
    Hotbar4,
    Hotbar5,
    Hotbar6,
    Hotbar7,
    Hotbar8,
    Hotbar9,
    Custom(Cow<'static, str>),
}

impl From<Keybind> for Text {
    fn from(keybind: Keybind) -> Self {
        Text::keybind(keybind)
    }
}

impl Serialize for Keybind {
    fn serialize<S>(&self, serializer: S) -> Result<S::Ok, S::Error>
    where
        S: Serializer,
    {
        serializer.serialize_str(String::from(self).as_ref())
    }
}

impl<'de> Deserialize<'de> for Keybind {
    fn deserialize<D>(deserializer: D) -> Result<Self, D::Error>
    where
        D: Deserializer<'de>,
    {
        let s = String::deserialize(deserializer)?;
        Ok(Keybind::from(s))
    }
}

impl<T> From<T> for Keybind
where
    T: Into<Cow<'static, str>>,
{
    fn from(keybind: T) -> Self {
        let keybind = keybind.into();
        match keybind.as_ref() {
            "key_key.attack" => Keybind::Attack,
            "key_key.use" => Keybind::UseItem,
            "key_key.forward" => Keybind::Forward,
            "key_key.left" => Keybind::Left,
            "key_key.back" => Keybind::Back,
            "key_key.right" => Keybind::Right,
            "key_key.jump" => Keybind::Jump,
            "key_key.sneak" => Keybind::Sneak,
            "key_key.sprint" => Keybind::Sprint,
            "key_key.drop" => Keybind::Drop,
            "key_key.inventory" => Keybind::Iventory,
            "key_key.chat" => Keybind::Chat,
            "key_key.playerlist" => Keybind::ListPlayers,
            "key_key.pickItem" => Keybind::PickBlock,
            "key_key.command" => Keybind::Command,
            "key_key.screenshot" => Keybind::Screenshot,
            "key_key.togglePerspective" => Keybind::Perspective,
            "key_key.smoothCamera" => Keybind::MouseSmoothing,
            "key_key.fullscreen" => Keybind::Fullscreen,
            "key_key.spectatorOutlines" => Keybind::SpectatorOutlines,
            "key_key.swapHands" => Keybind::SwapHands,
            "key_key.saveToolbarActivator" => Keybind::SaveToolbar,
            "key_key.loadToolbarActivator" => Keybind::LoadToolbar,
            "key_key.advancements" => Keybind::Advancements,
            "key_key.hotbar.1" => Keybind::Hotbar1,
            "key_key.hotbar.2" => Keybind::Hotbar2,
            "key_key.hotbar.3" => Keybind::Hotbar3,
            "key_key.hotbar.4" => Keybind::Hotbar4,
            "key_key.hotbar.5" => Keybind::Hotbar5,
            "key_key.hotbar.6" => Keybind::Hotbar6,
            "key_key.hotbar.7" => Keybind::Hotbar7,
            "key_key.hotbar.8" => Keybind::Hotbar8,
            "key_key.hotbar.9" => Keybind::Hotbar9,
            _ => Keybind::Custom(keybind),
        }
    }
}

impl From<&Keybind> for String {
    fn from(keybind: &Keybind) -> Self {
        match keybind {
            Keybind::Attack => "key_key.attack",
            Keybind::UseItem => "key_key.use",
            Keybind::Forward => "key_key.forward",
            Keybind::Left => "key_key.left",
            Keybind::Back => "key_key.back",
            Keybind::Right => "key_key.right",
            Keybind::Jump => "key_key.jump",
            Keybind::Sneak => "key_key.sneak",
            Keybind::Sprint => "key_key.sprint",
            Keybind::Drop => "key_key.drop",
            Keybind::Iventory => "key_key.inventory",
            Keybind::Chat => "key_key.chat",
            Keybind::ListPlayers => "key_key.playerlist",
            Keybind::PickBlock => "key_key.pickItem",
            Keybind::Command => "key_key.command",
            Keybind::Screenshot => "key_key.screenshot",
            Keybind::Perspective => "key_key.togglePerspective",
            Keybind::MouseSmoothing => "key_key.smoothCamera",
            Keybind::Fullscreen => "key_key.fullscreen",
            Keybind::SpectatorOutlines => "key_key.spectatorOutlines",
            Keybind::SwapHands => "key_key.swapHands",
            Keybind::SaveToolbar => "key_key.saveToolbarActivator",
            Keybind::LoadToolbar => "key_key.loadToolbarActivator",
            Keybind::Advancements => "key_key.advancements",
            Keybind::Hotbar1 => "key_key.hotbar.1",
            Keybind::Hotbar2 => "key_key.hotbar.2",
            Keybind::Hotbar3 => "key_key.hotbar.3",
            Keybind::Hotbar4 => "key_key.hotbar.4",
            Keybind::Hotbar5 => "key_key.hotbar.5",
            Keybind::Hotbar6 => "key_key.hotbar.6",
            Keybind::Hotbar7 => "key_key.hotbar.7",
            Keybind::Hotbar8 => "key_key.hotbar.8",
            Keybind::Hotbar9 => "key_key.hotbar.9",
            Keybind::Custom(bind) => bind.as_ref(),
        }
        .into()
    }
}

#[derive(Debug, PartialEq)]
/// Represent all possible translation keys in vanilla.
pub enum Translate {
    ChatTypeText,
    MultiplayerPlayerJoined,
    Custom(Cow<'static, str>),
}

impl Serialize for Translate {
    fn serialize<S>(&self, serializer: S) -> Result<S::Ok, S::Error>
    where
        S: Serializer,
    {
        serializer.serialize_str(String::from(self).as_ref())
    }
}

impl<'de> Deserialize<'de> for Translate {
    fn deserialize<D>(deserializer: D) -> Result<Self, D::Error>
    where
        D: Deserializer<'de>,
    {
        let s = String::deserialize(deserializer)?;
        Ok(Translate::from(s))
    }
}

impl<T> std::ops::Mul<T> for Translate
where
    T: IntoIterator,
    T::Item: Into<Text>,
{
    type Output = Text;
    fn mul(self, rhs: T) -> Text {
        Text::translate_with(self, rhs)
    }
}

impl<T> From<T> for Translate
where
    T: Into<Cow<'static, str>>,
{
    fn from(value: T) -> Translate {
        let value = value.into();
        match value.as_ref() {
            "chat.type.text" => Translate::ChatTypeText,
            "multiplayer.player.joined" => Translate::MultiplayerPlayerJoined,
            _ => Translate::Custom(value),
        }
    }
}

impl<'a> From<&Translate> for String {
    fn from(translate: &Translate) -> Self {
        match translate {
            Translate::ChatTypeText => "chat.type.text",
            Translate::MultiplayerPlayerJoined => "multiplayer.player.joined",
            Translate::Custom(key) => key.as_ref(),
        }
        .into()
    }
}

#[derive(Debug, PartialEq, Serialize, Deserialize)]
#[serde(tag = "action", content = "value")]
// TODO: Accept any json primitive as string
pub enum Click {
    OpenUrl(Cow<'static, str>),
    OpenFile(Cow<'static, str>),
    RunCommand(Cow<'static, str>),
    ChangePage(i32),
    SuggestCommand(Cow<'static, str>),
    CopyToClipboard(Cow<'static, str>),
}

#[serde_with::skip_serializing_none]
#[derive(Debug, PartialEq, Serialize, Deserialize)]
pub struct Entity {
    id: Uuid,
    ty: Option<Cow<'static, str>>,
    name: Cow<'static, str>,
}

#[derive(Debug, PartialEq, Serialize, Deserialize)]
#[serde(tag = "action", content = "value")]
// TODO: Accept any json primitive as string
pub enum Hover {
    #[serde(rename = "show_text")]
    ShowText(Box<Text>),
    #[serde(rename = "show_item")]
    // TODO: Item struct
    ShowItem(String),
    #[serde(rename = "show_entity")]
    ShowEntity(Entity),
}

#[derive(Debug, PartialEq, Serialize, Deserialize)]
#[serde(untagged)]
/// Text component can either be Text, Translate, Score, Selector, Keybind, or Nbt.
pub enum TextValue {
    Text {
        text: Cow<'static, str>,
    },
    Translate {
        translate: Translate,
        with: Vec<Text>,
    },
    Score {
        name: Cow<'static, str>,
        objective: Cow<'static, str>,
        value: Option<Cow<'static, str>>,
    },
    Selector {
        selector: Cow<'static, str>,
    },
    Keybind {
        keybind: Keybind,
    },
    Nbt {
        nbt: nbt::Blob,
    },
}

impl<T> From<T> for TextValue
where
    T: Into<Cow<'static, str>>,
{
    fn from(value: T) -> Self {
        Self::text(value.into())
    }
}

impl TextValue {
    pub fn text<T: Into<Cow<'static, str>>>(text: T) -> Self {
        TextValue::Text { text: text.into() }
    }

    pub fn translate_with<A, B>(translate: A, with: B) -> Self
    where
        A: Into<Translate>,
        B: IntoIterator,
        B::Item: Into<Text>,
    {
        let with = with.into_iter().map(|e| e.into()).collect();
        TextValue::Translate {
            translate: translate.into(),
            with,
        }
    }

    pub fn score<
        A: Into<Cow<'static, str>>,
        B: Into<Cow<'static, str>>,
        C: Into<Cow<'static, str>>,
    >(
        name: A,
        objective: B,
        value: Option<C>,
    ) -> Self {
        TextValue::Score {
            name: name.into(),
            objective: objective.into(),
            value: value.map(|v| v.into()),
        }
    }

    pub fn keybind<A: Into<Keybind>>(keybind: A) -> Self {
        TextValue::Keybind {
            keybind: keybind.into(),
        }
    }

    pub fn nbt<A: Into<nbt::Blob>>(nbt: A) -> Self {
        TextValue::Nbt { nbt: nbt.into() }
    }
}

#[serde_with::skip_serializing_none]
#[derive(Debug, PartialEq, Serialize, Deserialize)]
/// Text json object that holds all styles.
pub struct TextComponent {
    #[serde(flatten)]
    value: TextValue,
    color: Option<Color>,
    bold: Option<bool>,
    italic: Option<bool>,
    underlined: Option<bool>,
    strikethrough: Option<bool>,
    obfuscated: Option<bool>,
    insertion: Option<Cow<'static, str>>,
    #[serde(rename = "clickEvent")]
    click: Option<Click>,
    #[serde(rename = "hoverEvent")]
    hover: Option<Hover>,
    extra: Option<Vec<Text>>,
}

impl Default for TextComponent {
    fn default() -> Self {
        Self::empty()
    }
}

pub trait IntoTextComponent {
    fn into_component(self) -> TextComponent;
}

impl TextComponent {
    pub fn empty() -> TextComponent {
        TextComponent::from("")
    }
}

pub enum Reset {
    Color,
    Style,
    Insertion,
    OnClick,
    OnHover,
}

/// Text component interface.
pub trait TextComponentBuilder {
    /// Sets the given style to either None, true, or false.
    fn set_style(self, style: Style, value: Option<bool>) -> Self;

    /// Applies the given style.
    fn style(self, style: Style) -> Self;
    fn bold(self) -> Self;
    fn italic(self) -> Self;
    fn obfuscated(self) -> Self;
    fn strikethrough(self) -> Self;
    fn underlined(self) -> Self;

    /// Removes the given style.
    fn not_style(self, style: Style) -> Self;
    fn not_bold(self) -> Self;
    fn not_italic(self) -> Self;
    fn not_obfuscated(self) -> Self;
    fn not_strikethrough(self) -> Self;
    fn not_underlined(self) -> Self;

    /// Resets the given style; the parent's color will be inherited.
    fn reset_style(self, style: Style) -> Self;
    fn reset_bold(self) -> Self;
    fn reset_italic(self) -> Self;
    fn reset_obfuscated(self) -> Self;
    fn reset_strikethrough(self) -> Self;
    fn reset_underlined(self) -> Self;
    fn reset_style_all(self) -> Self;

    /// Aplies the given color.
    fn color(self, color: Color) -> Self;
    fn dark_red(self) -> Self;
    fn red(self) -> Self;
    fn gold(self) -> Self;
    fn yellow(self) -> Self;
    fn dark_green(self) -> Self;
    fn green(self) -> Self;
    fn aqua(self) -> Self;
    fn dark_aqua(self) -> Self;
    fn dark_blue(self) -> Self;
    fn blue(self) -> Self;
    fn light_purple(self) -> Self;
    fn dark_purple(self) -> Self;
    fn white(self) -> Self;
    fn gray(self) -> Self;
    fn dark_gray(self) -> Self;
    fn black(self) -> Self;

    /// Resets the given color; the parent's color will be inherited.
    fn reset_color(self) -> Self;

    /// Inserts the given text into the chat, when shift is held and clicked.
    /// Only useable for messages in chat.
    fn insertion<A: Into<Cow<'static, str>>>(self, insertion: A) -> Self;

    /// Resets the insertions.
    fn reset_insertion(self) -> Self;

    fn on_click(self, click: Click) -> Self;
    fn on_click_change_page(self, page: i32) -> Self;
    fn on_click_copy_to_clipboard<A: Into<Cow<'static, str>>>(self, to_copy: A) -> Self;
    /// Can only be used on the client.
    fn on_click_open_file<A: Into<Cow<'static, str>>>(self, path: A) -> Self;
    fn on_click_open_url<A: Into<Cow<'static, str>>>(self, url: A) -> Self;
    fn on_click_run_command<A: Into<Cow<'static, str>>>(self, command: A) -> Self;
    /// Only useable for messages in chat.
    fn on_click_suggest_command<A: Into<Cow<'static, str>>>(self, command: A) -> Self;

    fn reset_on_click(self) -> Self;

    fn on_hover(self, hover: Hover) -> Self;
    fn on_hover_show_entity<A: Into<Entity>>(self, entity: A) -> Self;
    fn on_hover_show_item(self, item: String) -> Self;
    fn on_hover_show_text<A: Into<Text>>(self, text: A) -> Self;

    fn reset_on_hover(self) -> Self;

    /// Inherited Text; they will inherent the parent's style, color, insertion, on_click, and on_hover.
    fn extra<A>(self, extra: A) -> Self
    where
        A: IntoIterator,
        A::Item: Into<Text>;
    fn push_extra<A: Into<Text>>(self, extra: A) -> Self;

    fn reset_extra(self) -> Self;

    /// Will inherent the parent's style, color, insertion, on_click, and on_hover.
    fn reset_all(self) -> Self;

    /// Aplies the given reset
    fn reset(self, reset: Reset) -> Self;
}

impl IntoTextComponent for TextComponent {
    fn into_component(self) -> TextComponent {
        self
    }
}

impl<T> std::ops::Mul<Color> for T
where
    T: TextComponentBuilder,
{
<<<<<<< HEAD
    type Output = Self;
=======
>>>>>>> 992fc51a
    fn mul(self, rhs: Color) -> Self {
        self.color(rhs)
    }
}

impl<T> std::ops::Mul<Style> for T
where
    T: TextComponentBuilder,
{
<<<<<<< HEAD
    type Output = Self;
=======
>>>>>>> 992fc51a
    fn mul(self, rhs: Style) -> Self {
        self.style(rhs)
    }
}

impl<T> std::ops::Div<Style> for T
where
    T: TextComponentBuilder,
{
<<<<<<< HEAD
    type Output = Self;
=======
>>>>>>> 992fc51a
    fn div(self, rhs: Style) -> Self {
        self.not_style(rhs)
    }
}

impl<T> std::ops::Div<Reset> for T
where
    T: TextComponentBuilder,
{
<<<<<<< HEAD
    type Output = Self;
=======
>>>>>>> 992fc51a
    fn div(self, rhs: Reset) -> Self {
        self.reset(rhs)
    }
}

impl<T> TextComponentBuilder for T
where
    T: IntoTextComponent + From<TextComponent>,
{
    fn set_style(self, style: Style, value: Option<bool>) -> Self {
        let mut component = self.into_component();
        match style {
            Style::Bold => component.bold = value,
            Style::Italic => component.italic = value,
            Style::Obfuscated => component.obfuscated = value,
            Style::Strikethrough => component.strikethrough = value,
            Style::Underlined => component.underlined = value,
        };
        component.into()
    }

    fn style(self, style: Style) -> Self {
        self.set_style(style, Some(true))
    }

    fn bold(self) -> Self {
        self.style(Style::Bold)
    }

    fn italic(self) -> Self {
        self.style(Style::Italic)
    }

    fn obfuscated(self) -> Self {
        self.style(Style::Obfuscated)
    }

    fn strikethrough(self) -> Self {
        self.style(Style::Strikethrough)
    }

    fn underlined(self) -> Self {
        self.style(Style::Underlined)
    }

    fn not_style(self, style: Style) -> Self {
        self.set_style(style, None)
    }

    fn not_bold(self) -> Self {
        self.style(Style::Bold)
    }

    fn not_italic(self) -> Self {
        self.style(Style::Italic)
    }

    fn not_obfuscated(self) -> Self {
        self.style(Style::Obfuscated)
    }

    fn not_strikethrough(self) -> Self {
        self.style(Style::Strikethrough)
    }

    fn not_underlined(self) -> Self {
        self.style(Style::Underlined)
    }

    fn reset_style(self, style: Style) -> Self {
        self.set_style(style, None)
    }

    fn reset_bold(self) -> Self {
        self.style(Style::Bold)
    }

    fn reset_italic(self) -> Self {
        self.style(Style::Italic)
    }

    fn reset_obfuscated(self) -> Self {
        self.style(Style::Obfuscated)
    }

    fn reset_strikethrough(self) -> Self {
        self.style(Style::Strikethrough)
    }

    fn reset_underlined(self) -> Self {
        self.style(Style::Underlined)
    }

    fn reset_style_all(self) -> Self {
        let mut component = self.into_component();
        component.bold = None;
        component.italic = None;
        component.obfuscated = None;
        component.strikethrough = None;
        component.underlined = None;
        component.into()
    }

    fn color(self, color: Color) -> Self {
        let mut component = self.into_component();
        component.color = Some(color);
        component.into()
    }

    fn dark_red(self) -> Self {
        self.color(Color::DarkRed)
    }

    fn red(self) -> Self {
        self.color(Color::Red)
    }

    fn gold(self) -> Self {
        self.color(Color::Gold)
    }

    fn yellow(self) -> Self {
        self.color(Color::Yellow)
    }

    fn dark_green(self) -> Self {
        self.color(Color::DarkGreen)
    }

    fn green(self) -> Self {
        self.color(Color::Green)
    }

    fn aqua(self) -> Self {
        self.color(Color::Aqua)
    }

    fn dark_aqua(self) -> Self {
        self.color(Color::DarkAqua)
    }

    fn dark_blue(self) -> Self {
        self.color(Color::DarkBlue)
    }

    fn blue(self) -> Self {
        self.color(Color::Blue)
    }

    fn light_purple(self) -> Self {
        self.color(Color::LightPurple)
    }

    fn dark_purple(self) -> Self {
        self.color(Color::DarkPurple)
    }

    fn white(self) -> Self {
        self.color(Color::White)
    }

    fn gray(self) -> Self {
        self.color(Color::Gray)
    }

    fn dark_gray(self) -> Self {
        self.color(Color::DarkGray)
    }

    fn black(self) -> Self {
        self.color(Color::Black)
    }

    fn reset_color(self) -> Self {
        let mut component = self.into_component();
        component.color = None;
        component.into()
    }

    fn insertion<A: Into<Cow<'static, str>>>(self, insertion: A) -> Self {
        let mut component = self.into_component();
        component.insertion = Some(insertion.into());
        component.into()
    }

    fn reset_insertion(self) -> Self {
        let mut component = self.into_component();
        component.insertion = None;
        component.into()
    }

    fn on_click(self, click: Click) -> Self {
        let mut component = self.into_component();
        component.click = Some(click);
        component.into()
    }

    fn on_click_change_page(self, page: i32) -> Self {
        self.on_click(Click::ChangePage(page))
    }

    fn on_click_copy_to_clipboard<A: Into<Cow<'static, str>>>(self, to_copy: A) -> Self {
        self.on_click(Click::CopyToClipboard(to_copy.into()))
    }

    fn on_click_open_file<A: Into<Cow<'static, str>>>(self, path: A) -> Self {
        self.on_click(Click::OpenFile(path.into()))
    }

    fn on_click_open_url<A: Into<Cow<'static, str>>>(self, url: A) -> Self {
        self.on_click(Click::OpenUrl(url.into()))
    }

    fn on_click_run_command<A: Into<Cow<'static, str>>>(self, command: A) -> Self {
        self.on_click(Click::RunCommand(command.into()))
    }
    fn on_click_suggest_command<A: Into<Cow<'static, str>>>(self, command: A) -> Self {
        self.on_click(Click::SuggestCommand(command.into()))
    }

    fn reset_on_click(self) -> Self {
        let mut component = self.into_component();
        component.click = None;
        component.into()
    }

    fn on_hover(self, hover: Hover) -> Self {
        let mut component = self.into_component();
        component.hover = Some(hover);
        component.into()
    }

    fn on_hover_show_entity<A: Into<Entity>>(self, entity: A) -> Self {
        self.on_hover(Hover::ShowEntity(entity.into()))
    }

    fn on_hover_show_item(self, item: String) -> Self {
        self.on_hover(Hover::ShowItem(item))
    }

    fn on_hover_show_text<A: Into<Text>>(self, text: A) -> Self {
        self.on_hover(Hover::ShowText(Box::new(text.into())))
    }

    fn reset_on_hover(self) -> Self {
        let mut component = self.into_component();
        component.hover = None;
        component.into()
    }

    fn extra<A>(self, extra: A) -> Self
    where
        A: IntoIterator,
        A::Item: Into<Text>,
    {
        let mut component = self.into_component();
        component.extra = Some(extra.into_iter().map(|e| e.into()).collect());
        component.into()
    }

    fn push_extra<A: Into<Text>>(self, extra: A) -> Self {
        let mut component = self.into_component();
        match component.extra {
            Some(ref mut extras) => extras.push(extra.into()),
            None => component.extra = Some(vec![extra.into()]),
        };
        component.into()
    }

    fn reset_extra(self) -> Self {
        let mut component = self.into_component();
        component.extra = None;
        component.into()
    }

    fn reset_all(self) -> Self {
        let mut component = self.into_component();
        component.color = None;
        component.bold = None;
        component.italic = None;
        component.underlined = None;
        component.strikethrough = None;
        component.obfuscated = None;
        component.insertion = None;
        component.click = None;
        component.hover = None;
        component.extra = None;
        component.into()
    }

    fn reset(self, reset: Reset) -> Self {
        match reset {
            Reset::Color => self.reset_color(),
            Reset::Insertion => self.reset_insertion(),
            Reset::OnClick => self.reset_on_click(),
            Reset::OnHover => self.reset_on_hover(),
            Reset::Style => self.reset_style_all(),
        }
    }
}

impl<T> From<T> for TextComponent
where
    T: Into<TextValue>,
{
    fn from(value: T) -> Self {
        TextComponent {
            value: value.into(),
            color: None,
            bold: None,
            italic: None,
            underlined: None,
            strikethrough: None,
            obfuscated: None,
            insertion: None,
            click: None,
            hover: None,
            extra: None,
        }
    }
}

impl From<Text> for TextComponent {
    fn from(value: Text) -> Self {
        match value {
            Text::String(s) => TextComponent::from(s),
            Text::Component(c) => *c,
            Text::Array(arr) => TextComponent::from("").extra(arr),
        }
    }
}

/// Text can either be a json String, Object, or an Array.
#[derive(Debug, PartialEq, Serialize, Deserialize)]
#[serde(untagged)]
pub enum Text {
    String(Cow<'static, str>),
    Array(Vec<Text>),
    Component(Box<TextComponent>),
}

impl IntoTextComponent for Text {
    fn into_component(self) -> TextComponent {
        match self {
            Text::Component(c) => *c,
            Text::String(text) => TextComponent::from(text),
            Text::Array(arr) => TextComponent::empty().extra(arr),
        }
    }
}

impl Text {
    pub fn empty() -> Self {
        Self::from("")
    }

    pub fn of<A: Into<Cow<'static, str>>>(text: A) -> Self {
        Text::from(text)
    }

    pub fn translate_with<A, B>(translate: A, with: B) -> Self
    where
        A: Into<Translate>,
        B: IntoIterator,
        B::Item: Into<Text>,
    {
        Text::from(TextValue::translate_with(translate, with))
    }

    pub fn score<
        A: Into<Cow<'static, str>>,
        B: Into<Cow<'static, str>>,
        C: Into<Cow<'static, str>>,
    >(
        name: A,
        objective: B,
        value: Option<C>,
    ) -> Text {
        Text::from(TextValue::score(name, objective, value))
    }

    pub fn keybind<A: Into<Keybind>>(keybind: A) -> Text {
        Text::from(TextValue::keybind(keybind))
    }

    pub fn nbt<A: Into<nbt::Blob>>(nbt: A) -> Text {
        Text::from(TextValue::nbt(nbt))
    }
}

impl From<TextComponent> for Text {
    fn from(component: TextComponent) -> Self {
        Text::Component(Box::new(component))
    }
}

impl From<TextValue> for Text {
    fn from(value: TextValue) -> Self {
        Text::from(TextComponent::from(value))
    }
}

impl<T> From<T> for Text
where
    T: Into<Cow<'static, str>>,
{
    fn from(value: T) -> Self {
        Text::String(value.into())
    }
}

impl std::ops::Add<TextComponent> for Text {
    type Output = Text;
    fn add(self, rhs: TextComponent) -> Text {
        self + Text::from(rhs)
    }
}

impl std::ops::Add<Text> for Text {
    type Output = Text;
    fn add(mut self, rhs: Text) -> Text {
        match self {
            s @ Text::String(_) => Text::Array(vec![s, rhs]),
            c @ Text::Component(_) => Text::Array(vec![Text::empty(), c, rhs]),
            Text::Array(ref mut inner) => {
                inner.push(rhs);
                self
            }
        }
    }
}

impl From<Text> for String {
    fn from(text: Text) -> String {
        serde_json::to_string(&text).unwrap()
    }
}

/// Ensures Text is either an Array or Object.
/// This is required at some places when sending to the client.
pub struct TextRoot(Text);

impl From<TextRoot> for String {
    fn from(text: TextRoot) -> String {
        text.0.into()
    }
}

impl<T> From<T> for TextRoot
where
    T: Into<Text>,
{
    fn from(text: T) -> Self {
        match text.into() {
            s @ Text::String(_) => TextRoot(s.into_component().into()),
            c @ Text::Component(_) => TextRoot(c),
            a @ Text::Array(_) => TextRoot(a),
        }
    }
}

impl IntoTextComponent for TextRoot {
    fn into_component(self) -> TextComponent {
        self.0.into_component()
    }
}

#[cfg(test)]
mod tests {
    use crate::text::{Color, Style, Text, Translate};
    use std::error::Error;

    #[test]
    pub fn text_text_single() -> Result<(), Box<dyn Error>> {
        let text_orignal: Text = Text::from("hello").into();

        let text_json = serde_json::to_string(&text_orignal)?;

        assert_eq!(&text_json, r#"{"text":"hello"}"#);

        let text: Text = serde_json::from_str(&text_json)?;
        assert_eq!(text_orignal, text);

        Ok(())
    }

    #[test]
    fn text_text_array() -> Result<(), Box<dyn Error>> {
        let text_orignal = Text::from("hello") + Text::from(" ") + Text::from("world!");

        let text_json = serde_json::to_string(&text_orignal)?;

        assert_eq!(
            &text_json,
            r#"[{"text":"hello"},{"text":" "},{"text":"world!"}]"#
        );

        let text: Text = serde_json::from_str(&text_json)?;
        assert_eq!(text_orignal, text);

        Ok(())
    }

    #[test]
    fn text_text_color() -> Result<(), Box<dyn Error>> {
        let text_orignal: Text = (Text::from("hello world") * Color::DarkRed).into();

        let text_json = serde_json::to_string(&text_orignal)?;

        assert_eq!(&text_json, r#"{"text":"hello world","color":"dark_red"}"#);

        let text: Text = serde_json::from_str(&text_json)?;
        assert_eq!(text_orignal, text);

        Ok(())
    }

    #[test]
    fn text_hello_space_world() -> Result<(), Box<dyn Error>> {
        let hello: Text = Text::from("hello") * Color::Red * Style::Italic * Style::Bold;
        let space: Text = Text::from(" ");
        let world: Text = Text::from("world") * Color::Blue * Style::Bold;
        let hello_space_world: Text = hello + space + world;

        let text_json = serde_json::to_string(&hello_space_world)?;

        assert_eq!(
            text_json,
            r#"["",{"text":"hello","color":"red","bold":true,"italic":true}," ",{"text":"world","color":"blue","bold":true}]"#
        );

        Ok(())
    }

    #[test]
    fn text_translate() -> Result<(), Box<dyn Error>> {
        let join =
            Translate::from("multiplayer.player.joined") * vec!["The_Defman"] * Color::Yellow;

        let text_json = serde_json::to_string(&join)?;

        assert_eq!(
            text_json,
            r#"{"translate":"multiplayer.player.joined","with":["The_Defman"],"color":"yellow"}"#
        );

        let join = Translate::MultiplayerPlayerJoined * vec!["The_Defman"] * Color::Yellow;

        let text_json = serde_json::to_string(&join)?;

        assert_eq!(
            text_json,
            r#"{"translate":"multiplayer.player.joined","with":["The_Defman"],"color":"yellow"}"#
        );

        Ok(())
    }
}<|MERGE_RESOLUTION|>--- conflicted
+++ resolved
@@ -517,58 +517,6 @@
     }
 }
 
-impl<T> std::ops::Mul<Color> for T
-where
-    T: TextComponentBuilder,
-{
-<<<<<<< HEAD
-    type Output = Self;
-=======
->>>>>>> 992fc51a
-    fn mul(self, rhs: Color) -> Self {
-        self.color(rhs)
-    }
-}
-
-impl<T> std::ops::Mul<Style> for T
-where
-    T: TextComponentBuilder,
-{
-<<<<<<< HEAD
-    type Output = Self;
-=======
->>>>>>> 992fc51a
-    fn mul(self, rhs: Style) -> Self {
-        self.style(rhs)
-    }
-}
-
-impl<T> std::ops::Div<Style> for T
-where
-    T: TextComponentBuilder,
-{
-<<<<<<< HEAD
-    type Output = Self;
-=======
->>>>>>> 992fc51a
-    fn div(self, rhs: Style) -> Self {
-        self.not_style(rhs)
-    }
-}
-
-impl<T> std::ops::Div<Reset> for T
-where
-    T: TextComponentBuilder,
-{
-<<<<<<< HEAD
-    type Output = Self;
-=======
->>>>>>> 992fc51a
-    fn div(self, rhs: Reset) -> Self {
-        self.reset(rhs)
-    }
-}
-
 impl<T> TextComponentBuilder for T
 where
     T: IntoTextComponent + From<TextComponent>,
@@ -1031,6 +979,45 @@
     }
 }
 
+macro_rules! impl_operators {
+    ($ty:ident) => {
+        impl std::ops::Mul<Color> for $ty {
+            type Output = Self;
+            fn mul(self, rhs: Color) -> Self {
+                self.color(rhs)
+            }
+        }
+
+        impl std::ops::Mul<Style> for $ty {
+            type Output = Self;
+            fn mul(self, rhs: Style) -> Self {
+                self.style(rhs)
+            }
+        }
+
+        impl std::ops::Div<Style> for $ty {
+            type Output = Self;
+            fn div(self, rhs: Style) -> Self {
+                self.not_style(rhs)
+            }
+        }
+
+        impl std::ops::Div<Reset> for $ty {
+            type Output = Self;
+            fn div(self, rhs: Reset) -> Self {
+                self.reset(rhs)
+            }
+        }
+    };
+    ($($ty:ident),+) => {
+        $(
+            impl_operators!($ty);
+        )+
+    }
+}
+
+impl_operators!(TextRoot, Text, TextComponent);
+
 #[cfg(test)]
 mod tests {
     use crate::text::{Color, Style, Text, Translate};
